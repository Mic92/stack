{-# LANGUAGE BangPatterns #-}
{-# LANGUAGE DeriveFunctor #-}
{-# LANGUAGE DeriveGeneric #-}
{-# LANGUAGE FlexibleInstances #-}
{-# LANGUAGE GeneralizedNewtypeDeriving #-}
{-# LANGUAGE DeriveDataTypeable #-}
{-# LANGUAGE NoImplicitPrelude #-}
{-# LANGUAGE OverloadedStrings #-}
{-# LANGUAGE RankNTypes #-}
{-# LANGUAGE RecordWildCards #-}
{-# LANGUAGE ScopedTypeVariables #-}
{-# LANGUAGE TupleSections #-}
{-# LANGUAGE MultiWayIf #-}
module Pantry.Types
  ( PantryConfig (..)
  , HackageSecurityConfig (..)
  , Storage (..)
  , HasPantryConfig (..)
  , BlobKey (..)
  , PackageName
  , Version
  , PackageIdentifier (..)
  , Revision (..)
  , ModuleName
  , CabalFileInfo (..)
  , PrintWarnings (..)
  , PackageNameP (..)
  , VersionP (..)
  , ModuleNameP (..)
  , PackageIdentifierRevision (..)
  , pirForHash
  , FileType (..)
  , BuildFile (..)
  , FileSize (..)
  , TreeEntry (..)
  , SafeFilePath
  , unSafeFilePath
  , mkSafeFilePath
  , safeFilePathtoPath
  , hpackSafeFilePath
  , TreeKey (..)
  , Tree (..)
  , renderTree
  , parseTree
  , SHA256
  , Unresolved
  , resolvePaths
  , Package (..)
  , PackageCabal (..)
  , PHpack (..)
  -- , PackageTarball (..)
  , RawPackageLocation (..)
  , PackageLocation (..)
  , toRawPL
  , RawPackageLocationImmutable (..)
  , PackageLocationImmutable (..)
  , toRawPLI
  , RawArchive (..)
  , Archive (..)
  , toRawArchive
  , Repo (..)
  , RepoType (..)
  , parsePackageIdentifier
  , parsePackageName
  , parsePackageNameThrowing
  , parseFlagName
  , parseVersion
  , parseVersionThrowing
  , packageIdentifierString
  , packageNameString
  , flagNameString
  , versionString
  , moduleNameString
  , OptionalSubdirs (..)
  , ArchiveLocation (..)
  , RelFilePath (..)
  , CabalString (..)
  , toCabalStringMap
  , unCabalStringMap
  , parsePackageIdentifierRevision
  , Mismatch (..)
  , PantryException (..)
  , FuzzyResults (..)
  , ResolvedPath (..)
  , HpackExecutable (..)
  , WantedCompiler (..)
  --, resolveSnapshotLocation
  , ltsSnapshotLocation
  , nightlySnapshotLocation
  , RawSnapshotLocation (..)
  , SnapshotLocation (..)
  , toRawSL
  , parseHackageText
  , parseRawSnapshotLocation
  , RawSnapshotLayer (..)
  , SnapshotLayer (..)
  , toRawSnapshotLayer
  , RawSnapshot (..)
  , Snapshot (..)
  , RawSnapshotPackage (..)
  , SnapshotPackage (..)
  , parseWantedCompiler
  , RawPackageMetadata (..)
  , PackageMetadata (..)
  , toRawPM
  , cabalFileName
  , SnapshotCacheHash (..)
<<<<<<< HEAD
  , bsToBlobKey
=======
  , getGlobalHintsFile
>>>>>>> dfbf85ad
  ) where

import RIO
import qualified Data.Conduit.Tar as Tar
import qualified RIO.Text as T
import qualified RIO.ByteString as B
import qualified RIO.ByteString.Lazy as BL
import RIO.Char (isSpace)
import RIO.List (intersperse)
import RIO.Time (toGregorian, Day, fromGregorianValid, UTCTime)
import qualified RIO.Map as Map
import qualified RIO.HashMap as HM
import qualified Data.Map.Strict as Map (mapKeysMonotonic)
import qualified RIO.Set as Set
import Data.Aeson (ToJSON (..), FromJSON (..), withText, FromJSONKey (..))
import Data.Aeson.Types (ToJSONKey (..) ,toJSONKeyText, Parser)
import Data.Aeson.Extended
import Data.Aeson.Encoding.Internal (unsafeToEncoding)
import Data.ByteString.Builder (toLazyByteString, byteString, wordDec)
import Database.Persist
import Database.Persist.Sql
import Pantry.SHA256 (SHA256)
import qualified Pantry.SHA256 as SHA256
import qualified Distribution.Compat.ReadP as Parse
import Distribution.CabalSpecVersion (CabalSpecVersion (..), cabalSpecLatest)
import Distribution.Parsec.Common (PError (..), PWarning (..), showPos)
import Distribution.Types.PackageName (PackageName, unPackageName, mkPackageName)
import Distribution.Types.VersionRange (VersionRange)
import Distribution.PackageDescription (FlagName, unFlagName, GenericPackageDescription)
import Distribution.Types.PackageId (PackageIdentifier (..))
import qualified Distribution.Text
import qualified Hpack.Config as Hpack
import Distribution.ModuleName (ModuleName)
import Distribution.Types.Version (Version, mkVersion)
import Network.HTTP.Client (parseRequest)
import Network.HTTP.Types (Status, statusCode)
import Data.Text.Read (decimal)
import Path (Path, Abs, Dir, File, toFilePath, filename, (</>), parseRelFile)
import Path.IO (resolveFile, resolveDir)
import Data.List.NonEmpty (NonEmpty)
import qualified Data.List.NonEmpty as NE

-- | Parsed tree with more information on the Haskell package it contains.
--
-- @since 0.1.0.0
data Package = Package
  { packageTreeKey :: !TreeKey
  -- ^ The 'TreeKey' containing this package.
  --
  -- This is a hash of the binary representation of 'packageTree'.
  --
  -- @since 0.1.0.0
  , packageTree :: !Tree
  -- ^ The 'Tree' containing this package.
  --
  -- @since 0.1.0.0
  , packageCabalEntry :: !PackageCabal
  -- ^ Information on the cabal file inside this package.
  --
  -- @since 0.1.0.0
  , packageIdent :: !PackageIdentifier
  -- ^ The package name and version in this package.
  --
  -- @since 0.1.0.0
  }
  deriving (Show, Eq)

data PHpack = PHpack
    {
      phOriginal :: !TreeEntry, -- ^ Original hpack file
      phGenerated :: !TreeEntry, -- ^ Generated Cabal file
      phVersion :: !Version -- ^ Version of Hpack used
    } deriving (Show, Eq)

data PackageCabal = PCCabalFile !TreeEntry -- ^ TreeEntry of Cabal file
                  | PCHpack !PHpack
                  deriving (Show, Eq)

cabalFileName :: PackageName -> SafeFilePath
cabalFileName name =
  case mkSafeFilePath $ T.pack (packageNameString name) <> ".cabal" of
    Nothing -> error $ "cabalFileName: failed for " ++ show name
    Just sfp -> sfp

-- | The revision number of a package from Hackage, counting upwards
-- from 0 (the original cabal file).
--
-- See caveats on 'CFIRevision'.
--
-- @since 0.1.0.0
newtype Revision = Revision Word
    deriving (Generic, Show, Eq, NFData, Data, Typeable, Ord, Hashable, Display, PersistField, PersistFieldSql)

-- | Represents a SQL database connection. This used to be a newtype
-- wrapper around a connection pool. However, when investigating
-- <https://github.com/commercialhaskell/stack/issues/4471>, it
-- appeared that holding a pool resulted in overly long write locks
-- being held on the database. As a result, we now abstract away
-- whether a pool is used, and the default implementation in
-- "Pantry.Storage" does not use a pool.
data Storage = Storage
  { withStorage_ :: forall env a. HasLogFunc env => ReaderT SqlBackend (RIO env) a -> RIO env a
  , withWriteLock_ :: forall env a. HasLogFunc env => RIO env a -> RIO env a
  }

-- | Configuration value used by the entire pantry package. Create one
-- using @withPantryConfig@. See also @PantryApp@ for a convenience
-- approach to using pantry.
--
-- @since 0.1.0.0
data PantryConfig = PantryConfig
  { pcHackageSecurity :: !HackageSecurityConfig
  , pcHpackExecutable :: !HpackExecutable
  , pcRootDir :: !(Path Abs Dir)
  , pcStorage :: !Storage
  , pcUpdateRef :: !(MVar Bool)
  -- ^ Want to try updating the index once during a single run for missing
  -- package identifiers. We also want to ensure we only update once at a
  -- time. Start at @True@.
  , pcParsedCabalFilesRawImmutable :: !(IORef (Map RawPackageLocationImmutable GenericPackageDescription))
  -- ^ Cache of previously parsed cabal files, to save on slow parsing time.
  , pcParsedCabalFilesMutable ::
      !(IORef
        (Map
         (Path Abs Dir)
         (PrintWarnings -> IO GenericPackageDescription, PackageName, Path Abs File)
        )
       )
  -- ^ Cache for mutable packages. We want to allow for an optimization:
  -- deferring parsing of the 'GenericPackageDescription' until its actually
  -- needed. Therefore, we keep the filepath and the 'PackageName' derived from
  -- that filepath. When the @IO GenericPackageDescription@ is run, it will
  -- ensure that the @PackageName@ matches the value inside the cabal file, and
  -- print out any warnings that still need to be printed.
  , pcConnectionCount :: !Int
  -- ^ concurrently open downloads
  }

-- | Should we print warnings when loading a cabal file?
--
-- @since 0.1.0.0
data PrintWarnings = YesPrintWarnings | NoPrintWarnings

-- | Wraps a value which potentially contains relative paths. Needs to
-- be provided with a base directory to resolve these paths.
--
-- Unwrap this using 'resolvePaths'.
--
-- @since 0.1.0.0
newtype Unresolved a = Unresolved (Maybe (Path Abs Dir) -> IO a)
  deriving Functor
instance Applicative Unresolved where
  pure = Unresolved . const . pure
  Unresolved f <*> Unresolved x = Unresolved $ \mdir -> f mdir <*> x mdir

-- | Resolve all of the file paths in an 'Unresolved' relative to the
-- given directory.
--
-- @since 0.1.0.0
resolvePaths
  :: MonadIO m
  => Maybe (Path Abs Dir) -- ^ directory to use for relative paths
  -> Unresolved a
  -> m a
resolvePaths mdir (Unresolved f) = liftIO (f mdir)

-- | A combination of the relative path provided in a config file,
-- together with the resolved absolute path.
--
-- @since 0.1.0.0
data ResolvedPath t = ResolvedPath
  { resolvedRelative :: !RelFilePath
  -- ^ Original value parsed from a config file.
  , resolvedAbsolute :: !(Path Abs t)
  -- ^ Absolute path resolved against base directory loaded from.
  }
  deriving (Show, Eq, Generic, Ord)
instance NFData (ResolvedPath t)

-- | Location to load a package from. Can either be immutable (see
-- 'PackageLocationImmutable') or a local directory which is expected
-- to change over time. Raw version doesn't include exact package
-- version (e.g. could refer to the latest revision on Hackage)
--
-- @since 0.1.0.0
data RawPackageLocation
  = RPLImmutable !RawPackageLocationImmutable
  | RPLMutable !(ResolvedPath Dir)
  deriving (Show, Eq, Generic)
instance NFData RawPackageLocation

-- | Location to load a package from. Can either be immutable (see
-- 'PackageLocationImmutable') or a local directory which is expected
-- to change over time.
--
-- @since 0.1.0.0
data PackageLocation
  = PLImmutable !PackageLocationImmutable
  | PLMutable !(ResolvedPath Dir)
  deriving (Show, Eq, Generic)
instance NFData PackageLocation

instance Display PackageLocation where
  display (PLImmutable loc) = display loc
  display (PLMutable fp) = fromString $ toFilePath $ resolvedAbsolute fp

-- | Convert `PackageLocation` to its "raw" equivalent
--
-- @since 0.1.0.0
toRawPL :: PackageLocation -> RawPackageLocation
toRawPL (PLImmutable im) = RPLImmutable (toRawPLI im)
toRawPL (PLMutable m) = RPLMutable m

-- | Location for remote packages or archives assumed to be immutable.
-- as user specifies it i.e. not an exact location
--
-- @since 0.1.0.0
data RawPackageLocationImmutable
  = RPLIHackage !PackageIdentifierRevision !(Maybe TreeKey)
  | RPLIArchive !RawArchive !RawPackageMetadata
  | RPLIRepo    !Repo !RawPackageMetadata
  deriving (Show, Eq, Ord, Generic)

instance NFData RawPackageLocationImmutable

instance Display RawPackageLocationImmutable where
  display (RPLIHackage pir _tree) = display pir <> " (from Hackage)"
  display (RPLIArchive archive _pm) =
    "Archive from " <> display (raLocation archive) <>
    (if T.null $ raSubdir archive
       then mempty
       else " in subdir " <> display (raSubdir archive))
  display (RPLIRepo repo _pm) =
    "Repo from " <> display (repoUrl repo) <>
    ", commit " <> display (repoCommit repo) <>
    (if T.null $ repoSubdir repo
       then mempty
       else " in subdir " <> display (repoSubdir repo))

-- | Location for remote packages or archives assumed to be immutable.
--
-- @since 0.1.0.0
data PackageLocationImmutable
  = PLIHackage !PackageIdentifier !BlobKey !TreeKey
  | PLIArchive !Archive !PackageMetadata
  | PLIRepo    !Repo !PackageMetadata
  deriving (Generic, Show, Eq, Ord, Typeable)
instance NFData PackageLocationImmutable

instance Display PackageLocationImmutable where
  display (PLIHackage ident _cabalHash _tree) =
    fromString (packageNameString $ pkgName ident) <> " (from Hackage)"
  display (PLIArchive archive _pm) =
    "Archive from " <> display (archiveLocation archive) <>
    (if T.null $ archiveSubdir archive
       then mempty
       else " in subdir " <> display (archiveSubdir archive))
  display (PLIRepo repo _pm) =
    "Repo from " <> display (repoUrl repo) <>
    ", commit " <> display (repoCommit repo) <>
    (if T.null $ repoSubdir repo
       then mempty
       else " in subdir " <> display (repoSubdir repo))

instance ToJSON PackageLocationImmutable where
  toJSON = toJSON . toRawPLI

-- | Package identifier and revision with a specified cabal file hash
--
-- @since 0.1.0.0
pirForHash :: PackageIdentifier -> BlobKey -> PackageIdentifierRevision
pirForHash (PackageIdentifier name ver) (BlobKey sha size') =
  let cfi = CFIHash sha (Just size')
  in PackageIdentifierRevision name ver cfi

-- | Convert `PackageLocationImmutable` to its "raw" equivalent
--
-- @since 0.1.0.0
toRawPLI :: PackageLocationImmutable -> RawPackageLocationImmutable
toRawPLI (PLIHackage ident cfKey treeKey) = RPLIHackage (pirForHash ident cfKey) (Just treeKey)
toRawPLI (PLIArchive archive pm) = RPLIArchive (toRawArchive archive) (toRawPM pm)
toRawPLI (PLIRepo repo pm) = RPLIRepo repo (toRawPM pm)

-- | A raw package archive, specified by a user, could have no
-- hash and file size information.
--
-- @since 0.1.0.0
data RawArchive = RawArchive
  { raLocation :: !ArchiveLocation
  -- ^ Location of the archive
  --
  -- @since 0.1.0.0
  , raHash :: !(Maybe SHA256)
  -- ^ Cryptographic hash of the archive file
  --
  -- @since 0.1.0.0
  , raSize :: !(Maybe FileSize)
  -- ^ Size of the archive file
  --
  -- @since 0.1.0.0
  , raSubdir :: !Text
  -- ^ Subdirectory within the archive to get the package from.
  --
  -- @since 0.1.0.0
  }
    deriving (Generic, Show, Eq, Ord, Typeable)

instance NFData RawArchive

-- | A package archive, could be from a URL or a local file
-- path. Local file path archives are assumed to be unchanging
-- over time, and so are allowed in custom snapshots.
--
-- @since 0.1.0.0
data Archive = Archive
  { archiveLocation :: !ArchiveLocation
  -- ^ Location of the archive
  --
  -- @since 0.1.0.0
  , archiveHash :: !SHA256
  -- ^ Cryptographic hash of the archive file
  --
  -- @since 0.1.0.0
  , archiveSize :: !FileSize
  -- ^ Size of the archive file
  --
  -- @since 0.1.0.0
  , archiveSubdir :: !Text
  -- ^ Subdirectory within the archive to get the package from.
  --
  -- @since 0.1.0.0
  }
    deriving (Generic, Show, Eq, Ord, Typeable)
instance NFData Archive

-- | Convert archive to its "raw" equivalent.
--
-- @since 0.1.0.0
toRawArchive :: Archive -> RawArchive
toRawArchive archive =
  RawArchive (archiveLocation archive) (Just $ archiveHash archive)
             (Just $ archiveSize archive) (archiveSubdir archive)

-- | The type of a source control repository.
--
-- @since 0.1.0.0
data RepoType = RepoGit | RepoHg
    deriving (Generic, Show, Eq, Ord, Typeable)
instance NFData RepoType
instance PersistField RepoType where
  toPersistValue RepoGit = toPersistValue (1 :: Int32)
  toPersistValue RepoHg = toPersistValue (2 :: Int32)
  fromPersistValue v = do
    i <- fromPersistValue v
    case i :: Int32 of
      1 -> pure RepoGit
      2 -> pure RepoHg
      _ -> fail $ "Invalid RepoType: " ++ show i
instance PersistFieldSql RepoType where
  sqlType _ = SqlInt32

-- | Information on packages stored in a source control repository.
--
-- @since 0.1.0.0
data Repo = Repo
  { repoUrl :: !Text
    -- ^ Location of the repo
    --
    -- @since 0.1.0.0
  , repoCommit :: !Text
    -- ^ Commit to use from the repo. It's strongly recommended to use
    -- a hash instead of a tag or branch name.
    --
    -- @since 0.1.0.0
  , repoType :: !RepoType
    -- ^ The type of the repo
    --
    -- @since 0.1.0.0
  , repoSubdir :: !Text
    -- ^ Subdirectory within the archive to get the package from.
    --
    -- @since 0.1.0.0
  }
    deriving (Generic, Eq, Ord, Typeable)
instance NFData Repo
instance Show Repo where
  show = T.unpack . utf8BuilderToText . display
instance Display Repo where
  display (Repo url commit typ subdir) =
    (case typ of
       RepoGit -> "Git"
       RepoHg -> "Mercurial") <>
    " repo at " <>
    display url <>
    ", commit " <>
    display commit <>
    (if T.null subdir
      then mempty
      else " in subdirectory " <> display subdir)
instance FromJSON Repo where
    parseJSON =
        withObject "Repo" $ \o -> do
            repoSubdir <- o .: "subdir"
            repoCommit <- o .: "commit"
            (repoType, repoUrl) <-
                (o .: "git" >>= \url -> pure (RepoGit, url)) <|>
                (o .: "hg" >>= \url -> pure (RepoHg, url))
            pure Repo {..}


-- An unexported newtype wrapper to hang a 'FromJSON' instance off of. Contains
-- a GitHub user and repo name separated by a forward slash, e.g. "foo/bar".
newtype GitHubRepo = GitHubRepo Text

instance FromJSON GitHubRepo where
    parseJSON = withText "GitHubRepo" $ \s -> do
        case T.split (== '/') s of
            [x, y] | not (T.null x || T.null y) -> return (GitHubRepo s)
            _ -> fail "expecting \"user/repo\""

-- | Configuration for Hackage Security to securely download package
-- metadata and contents from Hackage. For most purposes, you'll want
-- to use the default Hackage settings via
-- @defaultHackageSecurityConfig@.
--
-- /NOTE/ It's highly recommended to only use the official Hackage
-- server or a mirror. See
-- <https://github.com/commercialhaskell/stack/issues/4137>.
--
-- @since 0.1.0.0
data HackageSecurityConfig = HackageSecurityConfig
  { hscKeyIds :: ![Text]
  , hscKeyThreshold :: !Int
  , hscDownloadPrefix :: !Text
  , hscIgnoreExpiry :: !Bool
  }
  deriving Show
instance FromJSON (WithJSONWarnings HackageSecurityConfig) where
  parseJSON = withObjectWarnings "HackageSecurityConfig" $ \o' -> do
    hscDownloadPrefix <- o' ..: "download-prefix"
    Object o <- o' ..: "hackage-security"
    hscKeyIds <- o ..: "keyids"
    hscKeyThreshold <- o ..: "key-threshold"
    hscIgnoreExpiry <- o ..:? "ignore-expiry" ..!= False
    pure HackageSecurityConfig {..}


-- | An environment which contains a 'PantryConfig'.
--
-- @since 0.1.0.0
class HasPantryConfig env where
  -- | Lens to get or set the 'PantryConfig'
  --
  -- @since 0.1.0.0
  pantryConfigL :: Lens' env PantryConfig


-- | File size in bytes
--
-- @since 0.1.0.0
newtype FileSize = FileSize Word
  deriving (Show, Eq, Ord, Typeable, Generic, Display, Hashable, NFData, PersistField, PersistFieldSql, ToJSON, FromJSON)

-- | A key for looking up a blob, which combines the SHA256 hash of
-- the contents and the file size.
--
-- The file size may seem redundant with the hash. However, it is
-- necessary for safely downloading blobs from an untrusted
-- source. See
-- <https://www.fpcomplete.com/blog/2018/07/pantry-part-2-trees-keys>.
--
-- @since 0.1.0.0
data BlobKey = BlobKey !SHA256 !FileSize
  deriving (Eq, Ord, Typeable, Generic)
instance NFData BlobKey

instance Show BlobKey where
  show = T.unpack . utf8BuilderToText . display
instance Display BlobKey where
  display (BlobKey sha size') = display sha <> "," <> display size'

blobKeyPairs :: BlobKey -> [(Text, Value)]
blobKeyPairs (BlobKey sha size') =
    [ "sha256" .= sha
    , "size" .= size'
    ]

instance ToJSON BlobKey where
  toJSON = object . blobKeyPairs
instance FromJSON BlobKey where
  parseJSON = withObject "BlobKey" $ \o -> BlobKey
    <$> o .: "sha256"
    <*> o .: "size"

newtype PackageNameP = PackageNameP { unPackageNameP :: PackageName }
  deriving (Eq, Ord, Show, Read, NFData)
instance Display PackageNameP where
  display = fromString . packageNameString . unPackageNameP
instance PersistField PackageNameP where
  toPersistValue (PackageNameP pn) = PersistText $ T.pack $ packageNameString pn
  fromPersistValue v = do
    str <- fromPersistValue v
    case parsePackageName str of
      Nothing -> Left $ "Invalid package name: " <> T.pack str
      Just pn -> Right $ PackageNameP pn
instance PersistFieldSql PackageNameP where
  sqlType _ = SqlString
instance ToJSON PackageNameP where
  toJSON (PackageNameP pn) = String $ T.pack $ packageNameString pn
instance FromJSON PackageNameP where
  parseJSON = withText "PackageNameP" $ pure . PackageNameP . mkPackageName . T.unpack
instance ToJSONKey PackageNameP where
  toJSONKey =
    ToJSONKeyText
      (T.pack . packageNameString . unPackageNameP)
      (unsafeToEncoding . getUtf8Builder . display)
instance FromJSONKey PackageNameP where
  fromJSONKey = FromJSONKeyText $ PackageNameP . mkPackageName . T.unpack

newtype VersionP = VersionP { unVersionP :: Version }
  deriving (Eq, Ord, Show, Read, NFData)
instance PersistField VersionP where
  toPersistValue (VersionP v) = PersistText $ T.pack $ versionString v
  fromPersistValue v = do
    str <- fromPersistValue v
    case parseVersion str of
      Nothing -> Left $ "Invalid version number: " <> T.pack str
      Just ver -> Right $ VersionP ver
instance PersistFieldSql VersionP where
  sqlType _ = SqlString
instance Display VersionP where
  display (VersionP v) = fromString $ versionString v
instance ToJSON VersionP where
  toJSON (VersionP v) = String $ T.pack $ versionString v
instance FromJSON VersionP where
  parseJSON =
    withText "VersionP" $
    either (fail . displayException) (pure . VersionP) . parseVersionThrowing . T.unpack

newtype ModuleNameP = ModuleNameP
  { unModuleNameP :: ModuleName
  } deriving (Eq, Ord, Show, NFData)
instance Display ModuleNameP where
  display = fromString . moduleNameString . unModuleNameP
instance PersistField ModuleNameP where
  toPersistValue (ModuleNameP mn) = PersistText $ T.pack $ moduleNameString mn
  fromPersistValue v = do
    str <- fromPersistValue v
    case parseModuleName str of
      Nothing -> Left $ "Invalid module name: " <> T.pack str
      Just pn -> Right $ ModuleNameP pn
instance PersistFieldSql ModuleNameP where
  sqlType _ = SqlString

-- | How to choose a cabal file for a package from Hackage. This is to
-- work with Hackage cabal file revisions, which makes
-- @PackageIdentifier@ insufficient for specifying a package from
-- Hackage.
--
-- @since 0.1.0.0
data CabalFileInfo
  = CFILatest
  -- ^ Take the latest revision of the cabal file available. This
  -- isn't reproducible at all, but the running assumption (not
  -- necessarily true) is that cabal file revisions do not change
  -- semantics of the build.
  --
  -- @since 0.1.0.0
  | CFIHash !SHA256 !(Maybe FileSize)
  -- ^ Identify by contents of the cabal file itself. Only reason for
  -- @Maybe@ on @FileSize@ is for compatibility with input that
  -- doesn't include the file size.
  --
  -- @since 0.1.0.0
  | CFIRevision !Revision
  -- ^ Identify by revision number, with 0 being the original and
  -- counting upward. This relies on Hackage providing consistent
  -- versioning. @CFIHash@ should be preferred wherever possible for
  -- reproducibility.
  --
  -- @since 0.1.0.0
    deriving (Generic, Show, Eq, Ord, Typeable)
instance NFData CabalFileInfo
instance Hashable CabalFileInfo

instance Display CabalFileInfo where
  display CFILatest = mempty
  display (CFIHash hash' msize) =
    "@sha256:" <> display hash' <> maybe mempty (\i -> "," <> display i) msize
  display (CFIRevision rev) = "@rev:" <> display rev

-- | A full specification for a package from Hackage, including the
-- package name, version, and how to load up the correct cabal file
-- revision.
--
-- @since 0.1.0.0
data PackageIdentifierRevision = PackageIdentifierRevision !PackageName !Version !CabalFileInfo
  deriving (Generic, Eq, Ord, Typeable)
instance NFData PackageIdentifierRevision

instance Show PackageIdentifierRevision where
  show = T.unpack . utf8BuilderToText . display

instance Display PackageIdentifierRevision where
  display (PackageIdentifierRevision name version cfi) =
    fromString (packageNameString name) <> "-" <> fromString (versionString version) <> display cfi

instance ToJSON PackageIdentifierRevision where
  toJSON = toJSON . utf8BuilderToText . display
instance FromJSON PackageIdentifierRevision where
  parseJSON = withText "PackageIdentifierRevision" $ \t ->
    case parsePackageIdentifierRevision t of
      Left e -> fail $ show e
      Right pir -> pure pir

-- | Parse a hackage text.
parseHackageText :: Text -> Either PantryException (PackageIdentifier, BlobKey)
parseHackageText t = maybe (Left $ PackageIdentifierRevisionParseFail t) Right $ do
  let (identT, cfiT) = T.break (== '@') t
  PackageIdentifier name version <- parsePackageIdentifier $ T.unpack identT
  (csha, csize) <-
    case splitColon cfiT of
      Just ("@sha256", shaSizeT) -> do
        let (shaT, sizeT) = T.break (== ',') shaSizeT
        sha <- either (const Nothing) Just $ SHA256.fromHexText shaT
        msize <-
          case T.stripPrefix "," sizeT of
            Nothing -> Nothing
            Just sizeT' ->
              case decimal sizeT' of
                Right (size', "") -> Just $ (sha, FileSize size')
                _ -> Nothing
        pure msize
      _ -> Nothing
  pure $ (PackageIdentifier name version, BlobKey csha csize)

splitColon :: Text -> Maybe (Text, Text)
splitColon t' =
    let (x, y) = T.break (== ':') t'
     in (x, ) <$> T.stripPrefix ":" y

-- | Parse a 'PackageIdentifierRevision'
--
-- @since 0.1.0.0
parsePackageIdentifierRevision :: Text -> Either PantryException PackageIdentifierRevision
parsePackageIdentifierRevision t = maybe (Left $ PackageIdentifierRevisionParseFail t) Right $ do
  let (identT, cfiT) = T.break (== '@') t
  PackageIdentifier name version <- parsePackageIdentifier $ T.unpack identT
  cfi <-
    case splitColon cfiT of
      Just ("@sha256", shaSizeT) -> do
        let (shaT, sizeT) = T.break (== ',') shaSizeT
        sha <- either (const Nothing) Just $ SHA256.fromHexText shaT
        msize <-
          case T.stripPrefix "," sizeT of
            Nothing -> Just Nothing
            Just sizeT' ->
              case decimal sizeT' of
                Right (size', "") -> Just $ Just $ FileSize size'
                _ -> Nothing
        pure $ CFIHash sha msize
      Just ("@rev", revT) ->
        case decimal revT of
          Right (rev, "") -> pure $ CFIRevision $ Revision rev
          _ -> Nothing
      Nothing -> pure CFILatest
      _ -> Nothing
  pure $ PackageIdentifierRevision name version cfi

data Mismatch a = Mismatch
  { mismatchExpected :: !a
  , mismatchActual :: !a
  }

-- | Things that can go wrong in pantry. Note two things:
--
-- * Many other exception types may be thrown from underlying
--   libraries. Pantry does not attempt to wrap these underlying
--   exceptions.
--
-- * We may add more constructors to this data type in minor version
--   bumps of pantry. This technically breaks the PVP. You should not
--   be writing pattern matches against this type that expect total
--   matching.
--
-- @since 0.1.0.0
data PantryException
  = PackageIdentifierRevisionParseFail !Text
  | InvalidCabalFile
      !(Either RawPackageLocationImmutable (Path Abs File))
      !(Maybe Version)
      ![PError]
      ![PWarning]
  | TreeWithoutCabalFile !RawPackageLocationImmutable
  | TreeWithMultipleCabalFiles !RawPackageLocationImmutable ![SafeFilePath]
  | MismatchedCabalName !(Path Abs File) !PackageName
  | NoCabalFileFound !(Path Abs Dir)
  | MultipleCabalFilesFound !(Path Abs Dir) ![Path Abs File]
  | InvalidWantedCompiler !Text
  | InvalidSnapshotLocation !(Path Abs Dir) !Text
  | InvalidOverrideCompiler !WantedCompiler !WantedCompiler
  | InvalidFilePathSnapshot !Text
  | InvalidSnapshot !RawSnapshotLocation !SomeException
  | MismatchedPackageMetadata
      !RawPackageLocationImmutable
      !RawPackageMetadata
      !(Maybe TreeKey)
      !BlobKey -- cabal file found
      !PackageIdentifier
  | Non200ResponseStatus !Status
  | InvalidBlobKey !(Mismatch BlobKey)
  | Couldn'tParseSnapshot !RawSnapshotLocation !String
  | WrongCabalFileName !RawPackageLocationImmutable !SafeFilePath !PackageName
  | DownloadInvalidSHA256 !Text !(Mismatch SHA256)
  | DownloadInvalidSize !Text !(Mismatch FileSize)
  | DownloadTooLarge !Text !(Mismatch FileSize)
  -- ^ Different from 'DownloadInvalidSize' since 'mismatchActual' is
  -- a lower bound on the size from the server.
  | LocalInvalidSHA256 !(Path Abs File) !(Mismatch SHA256)
  | LocalInvalidSize !(Path Abs File) !(Mismatch FileSize)
  | UnknownArchiveType !ArchiveLocation
  | InvalidTarFileType !ArchiveLocation !FilePath !Tar.FileType
  | UnsupportedTarball !ArchiveLocation !Text
  | NoHackageCryptographicHash !PackageIdentifier
  | FailedToCloneRepo !Repo
  | TreeReferencesMissingBlob !RawPackageLocationImmutable !SafeFilePath !BlobKey
  | CompletePackageMetadataMismatch !RawPackageLocationImmutable !PackageMetadata
  | CRC32Mismatch !ArchiveLocation !FilePath !(Mismatch Word32)
  | UnknownHackagePackage !PackageIdentifierRevision !FuzzyResults
  | CannotCompleteRepoNonSHA1 !Repo
  | MutablePackageLocationFromUrl !Text
  | MismatchedCabalFileForHackage !PackageIdentifierRevision !(Mismatch PackageIdentifier)
  | PackageNameParseFail !Text
  | PackageVersionParseFail !Text
  | InvalidCabalFilePath !(Path Abs File)
  | DuplicatePackageNames !Utf8Builder ![(PackageName, [RawPackageLocationImmutable])]
  | MigrationFailure !Text !(Path Abs File) !SomeException

  deriving Typeable
instance Exception PantryException where
instance Show PantryException where
  show = T.unpack . utf8BuilderToText . display
instance Display PantryException where
  display (PackageIdentifierRevisionParseFail text) =
    "Invalid package identifier (with optional revision): " <>
    display text
  display (InvalidCabalFile loc mversion errs warnings) =
    "Unable to parse cabal file from package " <>
    either display (fromString . toFilePath) loc <>
    "\n\n" <>
    foldMap
      (\(PError pos msg) ->
          "- " <>
          fromString (showPos pos) <>
          ": " <>
          fromString msg <>
          "\n")
      errs <>
    foldMap
      (\(PWarning _ pos msg) ->
          "- " <>
          fromString (showPos pos) <>
          ": " <>
          fromString msg <>
          "\n")
      warnings <>

    (case mversion of
       Just version
         | version > cabalSpecLatestVersion ->
             "\n\nThe cabal file uses the cabal specification version " <>
             fromString (versionString version) <>
             ", but we only support up to version " <>
             fromString (versionString cabalSpecLatestVersion) <>
             ".\nRecommended action: upgrade your build tool (e.g., `stack upgrade`)."
       _ -> mempty)
  display (TreeWithoutCabalFile pl) = "No cabal file found for " <> display pl
  display (TreeWithMultipleCabalFiles pl sfps) =
    "Multiple cabal files found for " <> display pl <> ": " <>
    fold (intersperse ", " (map display sfps))
  display (MismatchedCabalName fp name) =
    "cabal file path " <>
    fromString (toFilePath fp) <>
    " does not match the package name it defines.\n" <>
    "Please rename the file to: " <>
    fromString (packageNameString name) <>
    ".cabal\n" <>
    "For more information, see: https://github.com/commercialhaskell/stack/issues/317"
  display (NoCabalFileFound dir) =
    "Stack looks for packages in the directories configured in\n" <>
    "the 'packages' and 'extra-deps' fields defined in your stack.yaml\n" <>
    "The current entry points to " <>
    fromString (toFilePath dir) <>
    ",\nbut no .cabal or package.yaml file could be found there."
  display (MultipleCabalFilesFound dir files) =
    "Multiple .cabal files found in directory " <>
    fromString (toFilePath dir) <>
    ":\n" <>
    fold (intersperse "\n" (map (\x -> "- " <> fromString (toFilePath (filename x))) files))
  display (InvalidWantedCompiler t) = "Invalid wanted compiler: " <> display t
  display (InvalidSnapshotLocation dir t) =
    "Invalid snapshot location " <>
    displayShow t <>
    " relative to directory " <>
    displayShow (toFilePath dir)
  display (InvalidOverrideCompiler x y) =
    "Specified compiler for a resolver (" <>
    display x <>
    "), but also specified an override compiler (" <>
    display y <>
    ")"
  display (InvalidFilePathSnapshot t) =
    "Specified snapshot as file path with " <>
    displayShow t <>
    ", but not reading from a local file"
  display (InvalidSnapshot loc e) =
    "Exception while reading snapshot from " <>
    display loc <>
    ":\n" <>
    displayShow e
  display (MismatchedPackageMetadata loc pm mtreeKey foundCabal foundIdent) =
    "Mismatched package metadata for " <> display loc <>
    "\nFound: " <> fromString (packageIdentifierString foundIdent) <> " with cabal file " <>
    display foundCabal <>
    (case mtreeKey of
       Nothing -> mempty
       Just treeKey -> " and tree " <> display treeKey) <>
    "\nExpected: " <> display pm
  display (Non200ResponseStatus status) =
    "Unexpected non-200 HTTP status code: " <>
    displayShow (statusCode status)
  display (InvalidBlobKey Mismatch{..}) =
    "Invalid blob key found, expected: " <>
    display mismatchExpected <>
    ", actual: " <>
    display mismatchActual
  display (Couldn'tParseSnapshot sl e) =
    "Couldn't parse snapshot from " <> display sl <> ": " <> fromString e
  display (WrongCabalFileName pl sfp name) =
    "Wrong cabal file name for package " <> display pl <>
    "\nCabal file is named " <> display sfp <>
    ", but package name is " <> fromString (packageNameString name) <>
    "\nFor more information, see:\n  - https://github.com/commercialhaskell/stack/issues/317\n  -https://github.com/commercialhaskell/stack/issues/895"
  display (DownloadInvalidSHA256 url Mismatch {..}) =
    "Mismatched SHA256 hash from " <> display url <>
    "\nExpected: " <> display mismatchExpected <>
    "\nActual:   " <> display mismatchActual
  display (DownloadInvalidSize url Mismatch {..}) =
    "Mismatched download size from " <> display url <>
    "\nExpected: " <> display mismatchExpected <>
    "\nActual:   " <> display mismatchActual
  display (DownloadTooLarge url Mismatch {..}) =
    "Download from " <> display url <> " was too large.\n" <>
    "Expected: " <> display mismatchExpected <> ", stopped after receiving: " <>
    display mismatchActual
  display (LocalInvalidSHA256 path Mismatch {..}) =
    "Mismatched SHA256 hash from " <> fromString (toFilePath path) <>
    "\nExpected: " <> display mismatchExpected <>
    "\nActual:   " <> display mismatchActual
  display (LocalInvalidSize path Mismatch {..}) =
    "Mismatched file size from " <> fromString (toFilePath path) <>
    "\nExpected: " <> display mismatchExpected <>
    "\nActual:   " <> display mismatchActual
  display (UnknownArchiveType loc) = "Unable to determine archive type of: " <> display loc
  display (InvalidTarFileType loc fp x) =
    "Unsupported tar filetype in archive " <> display loc <> " at file " <> fromString fp <> ": " <> displayShow x
  display (UnsupportedTarball loc e) =
    "Unsupported tarball from " <> display loc <> ": " <> display e
  display (NoHackageCryptographicHash ident) =
    "Not cryptographic hash found for Hackage package " <> fromString (packageIdentifierString ident)
  display (FailedToCloneRepo repo) = "Failed to clone repo " <> display repo
  display (TreeReferencesMissingBlob loc sfp key) =
    "The package " <> display loc <>
    " needs blob " <> display key <>
    " for file path " <> display sfp <>
    ", but the blob is not available"
  display (CompletePackageMetadataMismatch loc pm) =
    "When completing package metadata for " <> display loc <>
    ", some values changed in the new package metadata: " <>
    display pm
  display (CRC32Mismatch loc fp Mismatch {..}) =
    "CRC32 mismatch in ZIP file from " <> display loc <>
    " on internal file " <> fromString fp <>
    "\n.Expected: " <> display mismatchExpected <>
    "\n.Actual:   " <> display mismatchActual
  display (UnknownHackagePackage pir fuzzy) =
    "Could not find " <> display pir <> " on Hackage" <>
    displayFuzzy fuzzy
  display (CannotCompleteRepoNonSHA1 repo) =
    "Cannot complete repo information for a non SHA1 commit due to non-reproducibility: " <>
    display repo
  display (MutablePackageLocationFromUrl t) =
    "Cannot refer to a mutable package location from a URL: " <> display t
  display (MismatchedCabalFileForHackage pir Mismatch{..}) =
    "When processing cabal file for Hackage package " <> display pir <>
    ":\nMismatched package identifier." <>
    "\nExpected: " <> fromString (packageIdentifierString mismatchExpected) <>
    "\nActual:   " <> fromString (packageIdentifierString mismatchActual)
  display (PackageNameParseFail t) =
    "Invalid package name: " <> display t
  display (PackageVersionParseFail t) =
    "Invalid version: " <> display t
  display (InvalidCabalFilePath fp) =
    "File path contains a name which is not a valid package name: " <>
    fromString (toFilePath fp)
  display (DuplicatePackageNames source pairs') =
    "Duplicate package names (" <> source <> "):\n" <>
    foldMap
      (\(name, locs) ->
        fromString (packageNameString name) <> ":\n" <>
        foldMap
          (\loc -> "- " <> display loc <> "\n")
          locs
      )
      pairs'
  display (MigrationFailure desc fp ex) =
    "Encountered error while migrating " <> display desc <> " database:" <>
    "\n    " <> displayShow ex <>
    "\nPlease report this on https://github.com/commercialhaskell/stack/issues" <>
    "\nAs a workaround you may delete Pantry database in " <>
    fromString (toFilePath fp) <> " triggering its recreation."

data FuzzyResults
  = FRNameNotFound ![PackageName]
  | FRVersionNotFound !(NonEmpty PackageIdentifierRevision)
  | FRRevisionNotFound !(NonEmpty PackageIdentifierRevision)

displayFuzzy :: FuzzyResults -> Utf8Builder
displayFuzzy (FRNameNotFound names) =
  case NE.nonEmpty names of
    Nothing -> ""
    Just names' ->
      "\nPerhaps you meant " <>
      orSeparated (NE.map (fromString . packageNameString) names') <>
      "?"
displayFuzzy (FRVersionNotFound pirs) =
  "\nPossible candidates: " <>
  commaSeparated (NE.map display pirs) <>
  "."
displayFuzzy (FRRevisionNotFound pirs) =
  "\nThe specified revision was not found.\nPossible candidates: " <>
  commaSeparated (NE.map display pirs) <>
  "."

orSeparated :: NonEmpty Utf8Builder -> Utf8Builder
orSeparated xs
  | NE.length xs == 1 = NE.head xs
  | NE.length xs == 2 = NE.head xs <> " or " <> NE.last xs
  | otherwise = fold (intersperse ", " (NE.init xs)) <> ", or " <> NE.last xs

commaSeparated :: NonEmpty Utf8Builder -> Utf8Builder
commaSeparated = fold . NE.intersperse ", "

-- You'd really think there'd be a better way to do this in Cabal.
cabalSpecLatestVersion :: Version
cabalSpecLatestVersion =
  case cabalSpecLatest of
    CabalSpecOld -> error "this cannot happen"
    CabalSpecV1_22 -> error "this cannot happen"
    CabalSpecV1_24 -> error "this cannot happen"
    CabalSpecV2_0 -> error "this cannot happen"
    CabalSpecV2_2 -> error "this cannot happen"
    CabalSpecV2_4 -> mkVersion [2, 4]

data BuildFile = BFCabal !SafeFilePath !TreeEntry
               | BFHpack !TreeEntry -- We don't need SafeFilePath for Hpack since it has to be package.yaml file
  deriving (Show, Eq)

data FileType = FTNormal | FTExecutable
  deriving (Show, Eq, Enum, Bounded)
instance PersistField FileType where
  toPersistValue FTNormal = PersistInt64 1
  toPersistValue FTExecutable = PersistInt64 2

  fromPersistValue v = do
    i <- fromPersistValue v
    case i :: Int64 of
      1 -> Right FTNormal
      2 -> Right FTExecutable
      _ -> Left $ "Invalid FileType: " <> tshow i
instance PersistFieldSql FileType where
  sqlType _ = SqlInt32

data TreeEntry = TreeEntry
  { teBlob :: !BlobKey
  , teType :: !FileType
  }
  deriving (Show, Eq)

newtype SafeFilePath = SafeFilePath Text
  deriving (Show, Eq, Ord, Display)

instance PersistField SafeFilePath where
  toPersistValue = toPersistValue . unSafeFilePath
  fromPersistValue v = do
    t <- fromPersistValue v
    maybe (Left $ "Invalid SafeFilePath: " <> t) Right $ mkSafeFilePath t
instance PersistFieldSql SafeFilePath where
  sqlType _ = SqlString

unSafeFilePath :: SafeFilePath -> Text
unSafeFilePath (SafeFilePath t) = t

safeFilePathtoPath :: (MonadThrow m) => Path Abs Dir -> SafeFilePath -> m (Path Abs File)
safeFilePathtoPath dir (SafeFilePath path) = do
  fpath <- parseRelFile (T.unpack path)
  return $ dir </> fpath

mkSafeFilePath :: Text -> Maybe SafeFilePath
mkSafeFilePath t = do
  guard $ not $ "\\" `T.isInfixOf` t
  guard $ not $ "//" `T.isInfixOf` t
  guard $ not $ "\n" `T.isInfixOf` t
  guard $ not $ "\0" `T.isInfixOf` t

  (c, _) <- T.uncons t
  guard $ c /= '/'

  guard $ all (not . T.all (== '.')) $ T.split (== '/') t

  Just $ SafeFilePath t

-- | SafeFilePath for `package.yaml` file.
hpackSafeFilePath :: SafeFilePath
hpackSafeFilePath =
    let fpath = mkSafeFilePath (T.pack Hpack.packageConfig)
    in case fpath of
         Nothing -> error $ "hpackSafeFilePath: Not able to encode " <> (Hpack.packageConfig)
         Just sfp -> sfp

-- | The hash of the binary representation of a 'Tree'.
--
-- @since 0.1.0.0
newtype TreeKey = TreeKey BlobKey
  deriving (Show, Eq, Ord, Generic, Typeable, ToJSON, FromJSON, NFData, Display)

-- | Represents the contents of a tree, which is a mapping from
-- relative file paths to 'TreeEntry's.
--
-- @since 0.1.0.0
newtype Tree
  = TreeMap (Map SafeFilePath TreeEntry)
  -- In the future, consider allowing more lax parsing
  -- See: https://www.fpcomplete.com/blog/2018/07/pantry-part-2-trees-keys
  -- TreeTarball !PackageTarball
  deriving (Show, Eq)

renderTree :: Tree -> ByteString
renderTree = BL.toStrict . toLazyByteString . go
  where
    go :: Tree -> Builder
    go (TreeMap m) = "map:" <> Map.foldMapWithKey goEntry m

    goEntry sfp (TreeEntry (BlobKey sha (FileSize size')) ft) =
      netstring (unSafeFilePath sfp) <>
      byteString (SHA256.toRaw sha) <>
      netword size' <>
      (case ft of
         FTNormal -> "N"
         FTExecutable -> "X")

netstring :: Text -> Builder
netstring t =
  let bs = encodeUtf8 t
   in netword (fromIntegral (B.length bs)) <> byteString bs

netword :: Word -> Builder
netword w = wordDec w <> ":"

parseTree :: ByteString -> Maybe Tree
parseTree bs1 = do
  tree <- parseTree' bs1
  let bs2 = renderTree tree
  guard $ bs1 == bs2
  Just tree

parseTree' :: ByteString -> Maybe Tree
parseTree' bs0 = do
  entriesBS <- B.stripPrefix "map:" bs0
  TreeMap <$> loop Map.empty entriesBS
  where
    loop !m bs1
      | B.null bs1 = pure m
      | otherwise = do
          (sfpBS, bs2) <- takeNetstring bs1
          sfp <-
            case decodeUtf8' sfpBS of
              Left _ -> Nothing
              Right sfpT -> mkSafeFilePath sfpT
          (sha, bs3) <- takeSha bs2
          (size', bs4) <- takeNetword bs3
          (typeW, bs5) <- B.uncons bs4
          ft <-
            case typeW of
              78 -> Just FTNormal -- 'N'
              88 -> Just FTExecutable -- 'X'
              _ -> Nothing
          let entry = TreeEntry (BlobKey sha (FileSize (fromIntegral size'))) ft
          loop (Map.insert sfp entry m) bs5

    takeNetstring bs1 = do
      (size', bs2) <- takeNetword bs1
      guard $ B.length bs2 >= size'
      Just $ B.splitAt size' bs2

    takeSha bs = do
      let (x, y) = B.splitAt 32 bs
      x' <- either (const Nothing) Just (SHA256.fromRaw x)
      Just (x', y)

    takeNetword =
      go 0
      where
        go !accum bs = do
          (next, rest) <- B.uncons bs
          if
            | next == 58 -> pure (accum, rest) -- ':'
            | next >= 48 && next <= 57 ->
                go
                  (accum * 10 + fromIntegral (next - 48))
                  rest
            | otherwise -> Nothing

    {-
data PackageTarball = PackageTarball
  { ptBlob :: !BlobKey
  -- ^ Contains the tarball itself
  , ptCabal :: !BlobKey
  -- ^ Contains the cabal file contents
  , ptSubdir :: !FilePath
  -- ^ Subdir containing the files we want for this package.
  --
  -- There must be precisely one file with a @.cabal@ file extension
  -- located there. Thanks to Hackage revisions, its contents will be
  -- overwritten by the value of @ptCabal@.
  }
  deriving Show
    -}

-- | This is almost a copy of Cabal's parser for package identifiers,
-- the main difference is in the fact that Stack requires version to be
-- present while Cabal uses "null version" as a defaul value
--
-- @since 0.1.0.0
parsePackageIdentifier :: String -> Maybe PackageIdentifier
parsePackageIdentifier str =
    case [p | (p, s) <- Parse.readP_to_S parser str, all isSpace s] of
        [] -> Nothing
        (p:_) -> Just p
  where
    parser = do
        n <- Distribution.Text.parse
        -- version is a required component of a package identifier for Stack
        v <- Parse.char '-' >> Distribution.Text.parse
        return (PackageIdentifier n v)

-- | Parse a package name from a 'String'.
--
-- @since 0.1.0.0
parsePackageName :: String -> Maybe PackageName
parsePackageName = Distribution.Text.simpleParse

-- | Parse a package name from a 'String' throwing on failure
--
-- @since 0.1.0.0
parsePackageNameThrowing :: MonadThrow m => String -> m PackageName
parsePackageNameThrowing str =
  case parsePackageName str of
    Nothing -> throwM $ PackageNameParseFail $ T.pack str
    Just pn -> pure pn

-- | Parse a version from a 'String'.
--
-- @since 0.1.0.0
parseVersion :: String -> Maybe Version
parseVersion = Distribution.Text.simpleParse

-- | Parse a package version from a 'String' throwing on failure
--
-- @since 0.1.0.0
parseVersionThrowing :: MonadThrow m => String -> m Version
parseVersionThrowing str =
  case parseVersion str of
    Nothing -> throwM $ PackageVersionParseFail $ T.pack str
    Just v -> pure v

-- | Parse a version range from a 'String'.
--
-- @since 0.1.0.0
parseVersionRange :: String -> Maybe VersionRange
parseVersionRange = Distribution.Text.simpleParse

-- | Parse a module name from a 'String'.
--
-- @since 0.1.0.0
parseModuleName :: String -> Maybe ModuleName
parseModuleName = Distribution.Text.simpleParse

-- | Parse a flag name from a 'String'.
--
-- @since 0.1.0.0
parseFlagName :: String -> Maybe FlagName
parseFlagName = Distribution.Text.simpleParse

-- | Render a package name as a 'String'.
--
-- @since 0.1.0.0
packageNameString :: PackageName -> String
packageNameString = unPackageName

-- | Render a package identifier as a 'String'.
--
-- @since 0.1.0.0
packageIdentifierString :: PackageIdentifier -> String
packageIdentifierString = Distribution.Text.display

-- | Render a version as a 'String'.
--
-- @since 0.1.0.0
versionString :: Version -> String
versionString = Distribution.Text.display

-- | Render a flag name as a 'String'.
--
-- @since 0.1.0.0
flagNameString :: FlagName -> String
flagNameString = unFlagName

-- | Render a module name as a 'String'.
--
-- @since 0.1.0.0
moduleNameString :: ModuleName -> String
moduleNameString = Distribution.Text.display

data OptionalSubdirs
  = OSSubdirs !(NonEmpty Text)
  | OSPackageMetadata !Text !RawPackageMetadata
  -- ^ subdirectory and package metadata
  deriving (Show, Eq, Generic)
instance NFData OptionalSubdirs

-- | Metadata provided by a config file for archives and repos. This
-- information can be used for optimized lookups of information like
-- package identifiers, or for validating that the user configuration
-- has the expected information.
--
-- @since 0.1.0.0
data RawPackageMetadata = RawPackageMetadata
  { rpmName :: !(Maybe PackageName)
    -- ^ Package name in the cabal file
    --
    -- @since 0.1.0.0
  , rpmVersion :: !(Maybe Version)
    -- ^ Package version in the cabal file
    --
    -- @since 0.1.0.0
  , rpmTreeKey :: !(Maybe TreeKey)
    -- ^ Tree key of the loaded up package
    --
    -- @since 0.1.0.0
  , rpmCabal :: !(Maybe BlobKey)
    -- ^ Blob key containing the cabal file
    --
    -- @since 0.1.0.0
  }
  deriving (Show, Eq, Ord, Generic, Typeable)
instance NFData RawPackageMetadata

instance Display RawPackageMetadata where
  display rpm = fold $ intersperse ", " $ catMaybes
    [ (\name -> "name == " <> fromString (packageNameString name)) <$> rpmName rpm
    , (\version -> "version == " <> fromString (versionString version)) <$> rpmVersion rpm
    , (\tree -> "tree == " <> display tree) <$> rpmTreeKey rpm
    , (\cabal -> "cabal file == " <> display cabal) <$> rpmCabal rpm
    ]

-- | Exact metadata specifying concrete package
--
-- @since 0.1.0.0
data PackageMetadata = PackageMetadata
  { pmIdent :: !PackageIdentifier
    -- ^ Package identifier in the cabal file
    --
    -- @since 0.1.0.0
  , pmTreeKey :: !TreeKey
    -- ^ Tree key of the loaded up package
    --
    -- @since 0.1.0.0
  , pmCabal :: !BlobKey
    -- ^ Blob key containing the cabal file
    --
    -- @since 0.1.0.0
  }
  deriving (Show, Eq, Ord, Generic, Typeable)
-- i PackageMetadata
instance NFData PackageMetadata

instance Display PackageMetadata where
  display pm = fold $ intersperse ", " $
    [ "ident == " <> fromString (packageIdentifierString $ pmIdent pm)
    , "tree == " <> display (pmTreeKey pm)
    , "cabal file == " <> display (pmCabal pm)
    ]

instance FromJSON PackageMetadata where
    parseJSON =
        withObject "PackageMetadata" $ \o -> do
            pmCabal :: BlobKey  <- o .: "cabal-file"
            pantryTree :: BlobKey <- o .: "pantry-tree"
            CabalString pkgName  <- o .: "name"
            CabalString pkgVersion <- o .: "version"
            let pmTreeKey = TreeKey pantryTree
                pmIdent = PackageIdentifier {..}
            pure PackageMetadata {..}


-- | Conver package metadata to its "raw" equivalent.
--
-- @since 0.1.0.0
toRawPM :: PackageMetadata -> RawPackageMetadata
toRawPM pm = RawPackageMetadata (Just name) (Just version) (Just $ pmTreeKey pm) (Just $ pmCabal pm)
  where
    PackageIdentifier name version = pmIdent pm

-- | File path relative to the configuration file it was parsed from
--
-- @since 0.1.0.0
newtype RelFilePath = RelFilePath Text
  deriving (Show, ToJSON, FromJSON, Eq, Ord, Generic, Typeable, NFData, Display)

-- | Location that an archive is stored at
--
-- @since 0.1.0.0
data ArchiveLocation
  = ALUrl !Text
    -- ^ Archive stored at an HTTP(S) URL
    --
    -- @since 0.1.0.0
  | ALFilePath !(ResolvedPath File)
    -- ^ Archive stored at a local file path
    --
    -- @since 0.1.0.0
  deriving (Show, Eq, Ord, Generic, Typeable)
instance NFData ArchiveLocation

instance Display ArchiveLocation where
  display (ALUrl url) = display url
  display (ALFilePath resolved) = fromString $ toFilePath $ resolvedAbsolute resolved

parseArchiveLocationObject :: Object -> WarningParser (Unresolved ArchiveLocation)
parseArchiveLocationObject o =
    ((o ..: "url") >>= validateUrl) <|>
    ((o ..: "filepath") >>= validateFilePath) <|>
    ((o ..: "archive") >>= parseArchiveLocationText) <|>
    ((o ..: "location") >>= parseArchiveLocationText)

-- Forgive me my father, for I have sinned (bad fail, bad!)
parseArchiveLocationText :: (Monad m, Alternative m) => Text -> m (Unresolved ArchiveLocation)
parseArchiveLocationText t = validateUrl t <|> validateFilePath t

validateUrl :: Monad m => Text -> m (Unresolved ArchiveLocation)
validateUrl t =
  case parseRequest $ T.unpack t of
    Left _ -> fail $ "Could not parse URL: " ++ T.unpack t
    Right _ -> pure $ pure $ ALUrl t

validateFilePath :: Monad m => Text -> m (Unresolved ArchiveLocation)
validateFilePath t =
  if any (\ext -> ext `T.isSuffixOf` t) (T.words ".zip .tar .tar.gz")
    then pure $ Unresolved $ \mdir ->
           case mdir of
             Nothing -> throwIO $ InvalidFilePathSnapshot t
             Just dir -> do
               abs' <- resolveFile dir $ T.unpack t
               pure $ ALFilePath $ ResolvedPath (RelFilePath t) abs'
    else fail $ "Does not have an archive file extension: " ++ T.unpack t

instance ToJSON RawPackageLocation where
  toJSON (RPLImmutable rpli) = toJSON rpli
  toJSON (RPLMutable resolved) = toJSON (resolvedRelative resolved)
instance FromJSON (WithJSONWarnings (Unresolved (NonEmpty RawPackageLocation))) where
  parseJSON v =
    ((fmap.fmap.fmap.fmap) RPLImmutable (parseJSON v)) <|>
    ((noJSONWarnings . mkMutable) <$> parseJSON v)
    where
      mkMutable :: Text -> Unresolved (NonEmpty RawPackageLocation)
      mkMutable t = Unresolved $ \mdir -> do
        case mdir of
          Nothing -> throwIO $ MutablePackageLocationFromUrl t
          Just dir -> do
            abs' <- resolveDir dir $ T.unpack t
            pure $ pure $ RPLMutable $ ResolvedPath (RelFilePath t) abs'

instance ToJSON RawPackageLocationImmutable where
  toJSON (RPLIHackage pir mtree) = object $ concat
    [ ["hackage" .= pir]
    , maybe [] (\tree -> ["pantry-tree" .= tree]) mtree
    ]
  toJSON (RPLIArchive (RawArchive loc msha msize subdir) rpm) = object $ concat
    [ case loc of
        ALUrl url -> ["url" .= url]
        ALFilePath resolved -> ["filepath" .= resolvedRelative resolved]
    , maybe [] (\sha -> ["sha256" .= sha]) msha
    , maybe [] (\size' -> ["size" .= size']) msize
    , if T.null subdir then [] else ["subdir" .= subdir]
    , rpmToPairs rpm
    ]
  toJSON (RPLIRepo (Repo url commit typ subdir) rpm) = object $ concat
    [ [ urlKey .= url
      , "commit" .= commit
      ]
    , if T.null subdir then [] else ["subdir" .= subdir]
    , rpmToPairs rpm
    ]
    where
      urlKey =
        case typ of
          RepoGit -> "git"
          RepoHg  -> "hg"

rpmToPairs :: RawPackageMetadata -> [(Text, Value)]
rpmToPairs (RawPackageMetadata mname mversion mtree mcabal) = concat
  [ maybe [] (\name -> ["name" .= CabalString name]) mname
  , maybe [] (\version -> ["version" .= CabalString version]) mversion
  , maybe [] (\tree -> ["pantry-tree" .= tree]) mtree
  , maybe [] (\cabal -> ["cabal-file" .= cabal]) mcabal
  ]

instance FromJSON (WithJSONWarnings (Unresolved PackageLocationImmutable)) where
    parseJSON v = repoObject v <|> archiveObject v <|> hackageObject v <|> github v
                  <|> fail ("Could not parse a UnresolvedPackageLocationImmutable from: " ++ show v)
        where
          repoObject :: Value -> Parser (WithJSONWarnings (Unresolved PackageLocationImmutable))
          repoObject value = do
            pm <- parseJSON value
            repo <- parseJSON value
            pure $ noJSONWarnings $ pure $ PLIRepo repo pm

          archiveObject value = do
            pm <- parseJSON value
            withObjectWarnings "UnresolvedPackageLocationImmutable.PLIArchive" (\o -> do
              Unresolved mkArchiveLocation <- parseArchiveLocationObject o
              archiveHash <- o ..: "sha256"
              archiveSize <- o ..: "size"
              archiveSubdir <- o ..:? "subdir" ..!= ""
              pure $ Unresolved $ \mdir -> do
                archiveLocation <- mkArchiveLocation mdir
                pure $ PLIArchive Archive {..} pm
              ) value

          hackageObject value =
             withObjectWarnings "UnresolvedPackagelocationimmutable.PLIHackage (Object)" (\o -> do
                      treeKey <- o ..: "pantry-tree"
                      htxt <- o ..: "hackage"
                      case parseHackageText htxt of
                        Left e -> fail $ show e
                        Right (pkgIdentifier, blobKey) ->
                          pure $ pure $ PLIHackage pkgIdentifier blobKey (TreeKey treeKey)) value

          github value = do
            pm <- parseJSON value
            withObjectWarnings "UnresolvedPackagelocationimmutable.PLIArchive:github" (\o -> do
              GitHubRepo ghRepo <- o ..: "github"
              commit <- o ..: "commit"
              let archiveLocation = ALUrl $ T.concat
                    [ "https://github.com/"
                    , ghRepo
                    , "/archive/"
                    , commit
                    , ".tar.gz"
                    ]
              archiveHash <- o ..: "sha256"
              archiveSize <- o ..: "size"
              archiveSubdir <- o ..: "subdir"
              pure $ pure $ PLIArchive Archive {..} pm) value

instance FromJSON (WithJSONWarnings (Unresolved (NonEmpty RawPackageLocationImmutable))) where
  parseJSON v
      = http v
    <|> hackageText v
    <|> hackageObject v
    <|> repo v
    <|> archiveObject v
    <|> github v
    <|> fail ("Could not parse a UnresolvedRawPackageLocationImmutable from: " ++ show v)
    where
      http :: Value -> Parser (WithJSONWarnings (Unresolved (NonEmpty RawPackageLocationImmutable)))
      http = withText "UnresolvedPackageLocationImmutable.UPLIArchive (Text)" $ \t ->
        case parseArchiveLocationText t of
          Nothing -> fail $ "Invalid archive location: " ++ T.unpack t
          Just (Unresolved mkArchiveLocation) ->
            pure $ noJSONWarnings $ Unresolved $ \mdir -> do
              raLocation <- mkArchiveLocation mdir
              let raHash = Nothing
                  raSize = Nothing
                  raSubdir = T.empty
              pure $ pure $ RPLIArchive RawArchive {..} rpmEmpty

      hackageText = withText "UnresolvedPackageLocationImmutable.UPLIHackage (Text)" $ \t ->
        case parsePackageIdentifierRevision t of
          Left e -> fail $ show e
          Right pir -> pure $ noJSONWarnings $ pure $ pure $ RPLIHackage pir Nothing

      hackageObject = withObjectWarnings "UnresolvedPackageLocationImmutable.UPLIHackage" $ \o -> (pure.pure) <$> (RPLIHackage
        <$> o ..: "hackage"
        <*> o ..:? "pantry-tree")

      optionalSubdirs :: Object -> WarningParser OptionalSubdirs
      optionalSubdirs o =
        -- if subdirs exists, it needs to be valid
        case HM.lookup "subdirs" o of
          Just v' -> do
            tellJSONField "subdirs"
            subdirs <- lift $ parseJSON v'
            case NE.nonEmpty subdirs of
              Nothing -> fail "Invalid empty subdirs"
              Just x -> pure $ OSSubdirs x
          Nothing -> OSPackageMetadata
            <$> o ..:? "subdir" ..!= T.empty
            <*> (RawPackageMetadata
                  <$> (fmap unCabalString <$> (o ..:? "name"))
                  <*> (fmap unCabalString <$> (o ..:? "version"))
                  <*> o ..:? "pantry-tree"
                  <*> o ..:? "cabal-file")

      repo = withObjectWarnings "UnresolvedPackageLocationImmutable.UPLIRepo" $ \o -> do
        (repoType, repoUrl) <-
          ((RepoGit, ) <$> o ..: "git") <|>
          ((RepoHg, ) <$> o ..: "hg")
        repoCommit <- o ..: "commit"
        os <- optionalSubdirs o
        pure $ pure $ NE.map (\(repoSubdir, pm) -> RPLIRepo Repo {..} pm) (osToRpms os)

      archiveObject = withObjectWarnings "UnresolvedPackageLocationImmutable.UPLIArchive" $ \o -> do
        Unresolved mkArchiveLocation <- parseArchiveLocationObject o
        raHash <- o ..:? "sha256"
        raSize <- o ..:? "size"
        os <- optionalSubdirs o
        pure $ Unresolved $ \mdir -> do
          raLocation <- mkArchiveLocation mdir
          pure $ NE.map (\(raSubdir, pm) -> RPLIArchive RawArchive {..} pm) (osToRpms os)

      github = withObjectWarnings "PLArchive:github" $ \o -> do
        GitHubRepo ghRepo <- o ..: "github"
        commit <- o ..: "commit"
        let raLocation = ALUrl $ T.concat
              [ "https://github.com/"
              , ghRepo
              , "/archive/"
              , commit
              , ".tar.gz"
              ]
        raHash <- o ..:? "sha256"
        raSize <- o ..:? "size"
        os <- optionalSubdirs o
        pure $ pure $ NE.map (\(raSubdir, pm) -> RPLIArchive RawArchive {..} pm) (osToRpms os)

-- | Returns pairs of subdirectory and 'PackageMetadata'.
osToRpms :: OptionalSubdirs -> NonEmpty (Text, RawPackageMetadata)
osToRpms (OSSubdirs subdirs) = NE.map (, rpmEmpty) subdirs
osToRpms (OSPackageMetadata subdir rpm) = pure (subdir, rpm)

rpmEmpty :: RawPackageMetadata
rpmEmpty = RawPackageMetadata Nothing Nothing Nothing Nothing

-- | Newtype wrapper for easier JSON integration with Cabal types.
--
-- @since 0.1.0.0
newtype CabalString a = CabalString { unCabalString :: a }
  deriving (Show, Eq, Ord, Typeable)

-- I'd like to use coerce here, but can't due to roles. unsafeCoerce
-- could work, but let's avoid unsafe code.

-- | Wrap the keys in a 'Map' with a 'CabalString' to get a 'ToJSON'
-- instance.
--
-- @since 0.1.0.0
toCabalStringMap :: Map a v -> Map (CabalString a) v
toCabalStringMap = Map.mapKeysMonotonic CabalString

-- | Unwrap the 'CabalString' from the keys in a 'Map' to use a
-- 'FromJSON' instance.
--
-- @since 0.1.0.0
unCabalStringMap :: Map (CabalString a) v -> Map a v
unCabalStringMap = Map.mapKeysMonotonic unCabalString

instance Distribution.Text.Text a => ToJSON (CabalString a) where
  toJSON = toJSON . Distribution.Text.display . unCabalString
instance Distribution.Text.Text a => ToJSONKey (CabalString a) where
  toJSONKey = toJSONKeyText $ T.pack . Distribution.Text.display . unCabalString

instance forall a. IsCabalString a => FromJSON (CabalString a) where
  parseJSON = withText name $ \t ->
    case cabalStringParser $ T.unpack t of
      Nothing -> fail $ "Invalid " ++ name ++ ": " ++ T.unpack t
      Just x -> pure $ CabalString x
    where
      name = cabalStringName (Nothing :: Maybe a)
instance forall a. IsCabalString a => FromJSONKey (CabalString a) where
  fromJSONKey =
    FromJSONKeyTextParser $ \t ->
    case cabalStringParser $ T.unpack t of
      Nothing -> fail $ "Invalid " ++ name ++ ": " ++ T.unpack t
      Just x -> pure $ CabalString x
    where
      name = cabalStringName (Nothing :: Maybe a)

class IsCabalString a where
  cabalStringName :: proxy a -> String
  cabalStringParser :: String -> Maybe a
instance IsCabalString PackageName where
  cabalStringName _ = "package name"
  cabalStringParser = parsePackageName
instance IsCabalString Version where
  cabalStringName _ = "version"
  cabalStringParser = parseVersion
instance IsCabalString VersionRange where
  cabalStringName _ = "version range"
  cabalStringParser = parseVersionRange
instance IsCabalString PackageIdentifier where
  cabalStringName _ = "package identifier"
  cabalStringParser = parsePackageIdentifier
instance IsCabalString FlagName where
  cabalStringName _ = "flag name"
  cabalStringParser = parseFlagName

-- | What to use for running hpack
--
-- @since 0.1.0.0
data HpackExecutable
    = HpackBundled
    -- ^ Compiled in library
    | HpackCommand !FilePath
    -- ^ Executable at the provided path
    deriving (Show, Read, Eq, Ord)


-- | Which compiler a snapshot wants to use. The build tool may elect
-- to do some fuzzy matching of versions (e.g., allowing different
-- patch versions).
--
-- @since 0.1.0.0
data WantedCompiler
  = WCGhc !Version
  | WCGhcGit !Text !Text
  | WCGhcjs
      !Version
      !Version
    -- ^ GHCJS version followed by GHC version
 deriving (Show, Eq, Ord, Generic)

instance NFData WantedCompiler
instance Display WantedCompiler where
  display (WCGhc vghc) = "ghc-" <> fromString (versionString vghc)
  display (WCGhcjs vghcjs vghc) =
    "ghcjs-" <> fromString (versionString vghcjs) <> "_ghc-" <> fromString (versionString vghc)
  display (WCGhcGit commit flavour) =
    "ghc-git-" <> display commit <> "-" <> display flavour
instance ToJSON WantedCompiler where
  toJSON = toJSON . utf8BuilderToText . display
instance FromJSON WantedCompiler where
  parseJSON = withText "WantedCompiler" $ either (fail . show) pure . parseWantedCompiler
instance FromJSONKey WantedCompiler where
  fromJSONKey =
    FromJSONKeyTextParser $ \t ->
    case parseWantedCompiler t of
      Left e -> fail $ "Invalid WantedComiler " ++ show t ++ ": " ++ show e
      Right x -> pure x

-- | Parse a 'Text' into a 'WantedCompiler' value.
--
-- @since 0.1.0.0
parseWantedCompiler :: Text -> Either PantryException WantedCompiler
parseWantedCompiler t0 = maybe (Left $ InvalidWantedCompiler t0) Right $
  case T.stripPrefix "ghcjs-" t0 of
    Just t1 -> parseGhcjs t1
    Nothing -> case T.stripPrefix "ghc-git-" t0 of
       Just t1 -> parseGhcGit t1
       Nothing -> T.stripPrefix "ghc-" t0 >>= parseGhc
  where
    parseGhcjs t1 = do
      let (ghcjsVT, t2) = T.break (== '_') t1
      ghcjsV <- parseVersion $ T.unpack ghcjsVT
      ghcVT <- T.stripPrefix "_ghc-" t2
      ghcV <- parseVersion $ T.unpack ghcVT
      pure $ WCGhcjs ghcjsV ghcV
    parseGhcGit t1 = do
      let (commit, flavour) = T.break (== '-') t1
      pure $ WCGhcGit commit (T.drop 1 flavour)
    parseGhc = fmap WCGhc . parseVersion . T.unpack

instance FromJSON (WithJSONWarnings (Unresolved RawSnapshotLocation)) where
  parseJSON v = text v <|> obj v
    where
      text :: Value -> Parser (WithJSONWarnings (Unresolved RawSnapshotLocation))
      text = withText "UnresolvedSnapshotLocation (Text)" $ pure . noJSONWarnings . parseRawSnapshotLocation

      obj :: Value -> Parser (WithJSONWarnings (Unresolved RawSnapshotLocation))
      obj = withObjectWarnings "UnresolvedSnapshotLocation (Object)" $ \o ->
        ((pure . RSLCompiler) <$> o ..: "compiler") <|>
        ((\x y -> pure $ RSLUrl x y) <$> o ..: "url" <*> blobKey o) <|>
        (parseRawSnapshotLocationPath <$> o ..: "filepath")

      blobKey o = do
        msha <- o ..:? "sha256"
        msize <- o ..:? "size"
        case (msha, msize) of
          (Nothing, Nothing) -> pure Nothing
          (Just sha, Just size') -> pure $ Just $ BlobKey sha size'
          (Just _sha, Nothing) -> fail "You must also specify the file size"
          (Nothing, Just _) -> fail "You must also specify the file's SHA256"

instance Display SnapshotLocation where
  display (SLCompiler compiler) = display compiler
  display (SLUrl url blob) =
    fromMaybe (display url) (specialRawSnapshotLocation url) <>
    " (" <> display blob <> ")"
  display (SLFilePath resolved) = display (resolvedRelative resolved)

-- | Parse a 'Text' into an 'Unresolved' 'RawSnapshotLocation'.
--
-- @since 0.1.0.0
parseRawSnapshotLocation :: Text -> Unresolved RawSnapshotLocation
parseRawSnapshotLocation t0 = fromMaybe (parseRawSnapshotLocationPath t0) $
  (either (const Nothing) (Just . pure . RSLCompiler) (parseWantedCompiler t0)) <|>
  parseLts <|>
  parseNightly <|>
  parseGithub <|>
  parseUrl
  where
    parseLts = do
      t1 <- T.stripPrefix "lts-" t0
      Right (x, t2) <- Just $ decimal t1
      t3 <- T.stripPrefix "." t2
      Right (y, "") <- Just $ decimal t3
      Just $ pure $ ltsSnapshotLocation x y
    parseNightly = do
      t1 <- T.stripPrefix "nightly-" t0
      date <- readMaybe (T.unpack t1)
      Just $ pure $ nightlySnapshotLocation date

    parseGithub = do
      t1 <- T.stripPrefix "github:" t0
      let (user, t2) = T.break (== '/') t1
      t3 <- T.stripPrefix "/" t2
      let (repo, t4) = T.break (== ':') t3
      path <- T.stripPrefix ":" t4
      Just $ pure $ githubSnapshotLocation user repo path

    parseUrl = parseRequest (T.unpack t0) $> pure (RSLUrl t0 Nothing)

parseRawSnapshotLocationPath :: Text -> Unresolved RawSnapshotLocation
parseRawSnapshotLocationPath t =
  Unresolved $ \mdir ->
  case mdir of
    Nothing -> throwIO $ InvalidFilePathSnapshot t
    Just dir -> do
      abs' <- resolveFile dir (T.unpack t) `catchAny` \_ -> throwIO (InvalidSnapshotLocation dir t)
      pure $ RSLFilePath $ ResolvedPath (RelFilePath t) abs'

githubSnapshotLocation :: Text -> Text -> Text -> RawSnapshotLocation
githubSnapshotLocation user repo path =
  let url = T.concat
        [ "https://raw.githubusercontent.com/"
        , user
        , "/"
        , repo
        , "/master/"
        , path
        ]
   in RSLUrl url Nothing

defUser :: Text
defUser = "commercialhaskell"

defRepo :: Text
defRepo = "stackage-snapshots"

-- | Location of an LTS snapshot
--
-- @since 0.1.0.0
ltsSnapshotLocation
  :: Int -- ^ major version
  -> Int -- ^ minor version
  -> RawSnapshotLocation
ltsSnapshotLocation x y =
  githubSnapshotLocation defUser defRepo $
  utf8BuilderToText $
  "lts/" <> display x <> "/" <> display y <> ".yaml"

-- | Location of a Stackage Nightly snapshot
--
-- @since 0.1.0.0
nightlySnapshotLocation :: Day -> RawSnapshotLocation
nightlySnapshotLocation date =
  githubSnapshotLocation defUser defRepo $
  utf8BuilderToText $
  "nightly/" <> display year <> "/" <> display month <> "/" <> display day <> ".yaml"
  where
    (year, month, day) = toGregorian date

-- | Where to load a snapshot from in raw form
-- (RSUrl could have a missing BlobKey)
--
-- @since 0.1.0.0
data RawSnapshotLocation
  = RSLCompiler !WantedCompiler
    -- ^ Don't use an actual snapshot, just a version of the compiler
    -- with its shipped packages.
    --
    -- @since 0.1.0.0
  | RSLUrl !Text !(Maybe BlobKey)
    -- ^ Download the snapshot from the given URL. The optional
    -- 'BlobKey' is used for reproducibility.
    --
    -- @since 0.1.0.0
  | RSLFilePath !(ResolvedPath File)
    -- ^ Snapshot at a local file path.
    --
    -- @since 0.1.0.0
  deriving (Show, Eq, Ord, Generic)

instance NFData RawSnapshotLocation

instance Display RawSnapshotLocation where
  display (RSLCompiler compiler) = display compiler
  display (RSLUrl url Nothing) = fromMaybe (display url) $ specialRawSnapshotLocation url
  display (RSLUrl url (Just blob)) =
    fromMaybe (display url) (specialRawSnapshotLocation url) <>
    " (" <> display blob <> ")"
  display (RSLFilePath resolved) = display (resolvedRelative resolved)

-- | For nicer display purposes: present a 'RawSnapshotLocation' as a
-- short form like lts-13.13 if possible.
specialRawSnapshotLocation :: Text -> Maybe Utf8Builder
specialRawSnapshotLocation url = do
  t1 <- T.stripPrefix "https://raw.githubusercontent.com/commercialhaskell/stackage-snapshots/master/" url
  parseLTS t1 <|> parseNightly t1
  where
    popInt :: Text -> Maybe (Int, Text)
    popInt t0 =
      -- Would be nice if this function did overflow checking for us
      case decimal t0 of
        Left _ -> Nothing
        Right (x, rest) -> (, rest) <$> do
          if (x :: Integer) > fromIntegral (maxBound :: Int)
            then Nothing
            else Just (fromIntegral x)

    parseLTS t1 = do
      t2 <- T.stripPrefix "lts/" t1
      (major, t3) <- popInt t2
      (minor, ".yaml") <- T.stripPrefix "/" t3 >>= popInt
      Just $ "lts-" <> display major <> "." <> display minor
    parseNightly t1 = do
      t2 <- T.stripPrefix "nightly/" t1
      (year, t3) <- popInt t2
      (month, t4) <- T.stripPrefix "/" t3 >>= popInt
      (day, ".yaml") <- T.stripPrefix "/" t4 >>= popInt
      date <- fromGregorianValid (fromIntegral year) month day
      Just $ "nightly-" <> displayShow date

instance ToJSON RawSnapshotLocation where
  toJSON (RSLCompiler compiler) = object ["compiler" .= compiler]
  toJSON (RSLUrl url Nothing)
    | Just x <- specialRawSnapshotLocation url = String $ utf8BuilderToText x
  toJSON (RSLUrl url mblob) = object
    $ "url" .= url
    : maybe [] blobKeyPairs mblob
  toJSON (RSLFilePath resolved) = object ["filepath" .= resolvedRelative resolved]

-- | Where to load a snapshot from.
--
-- @since 0.1.0.0
data SnapshotLocation
  = SLCompiler !WantedCompiler
    -- ^ Don't use an actual snapshot, just a version of the compiler
    -- with its shipped packages.
    --
    -- @since 0.1.0.0
  | SLUrl !Text !BlobKey
    -- ^ Download the snapshot from the given URL. The optional
    -- 'BlobKey' is used for reproducibility.
    --
    -- @since 0.1.0.0
  | SLFilePath !(ResolvedPath File)
    -- ^ Snapshot at a local file path.
    --
    -- @since 0.1.0.0
  deriving (Show, Eq, Ord, Generic)
instance NFData SnapshotLocation

instance ToJSON SnapshotLocation where
  toJSON sl = toJSON (toRawSL sl)

-- | Convert snapshot location to its "raw" equivalent.
--
-- @since 0.1.0.0
toRawSL :: SnapshotLocation -> RawSnapshotLocation
toRawSL (SLCompiler c) = RSLCompiler c
toRawSL (SLUrl url blob) = RSLUrl url (Just blob)
toRawSL (SLFilePath fp) = RSLFilePath fp

-- | A flattened representation of all the layers in a snapshot.
--
-- @since 0.1.0.0
data RawSnapshot = RawSnapshot
  { rsCompiler :: !WantedCompiler
  -- ^ The compiler wanted for this snapshot.
  , rsPackages :: !(Map PackageName RawSnapshotPackage)
  -- ^ Packages available in this snapshot for installation. This will be
  -- applied on top of any globally available packages.
  , rsDrop :: !(Set PackageName)
  -- ^ Global packages that should be dropped/ignored.
  }

-- | A flattened representation of all the layers in a snapshot.
--
-- @since 0.1.0.0
data Snapshot = Snapshot
  { snapshotCompiler :: !WantedCompiler
  -- ^ The compiler wanted for this snapshot.
  , snapshotPackages :: !(Map PackageName SnapshotPackage)
  -- ^ Packages available in this snapshot for installation. This will be
  -- applied on top of any globally available packages.
  , snapshotDrop :: !(Set PackageName)
  -- ^ Global packages that should be dropped/ignored.
  }

-- | Settings for a package found in a snapshot.
--
-- @since 0.1.0.0
data RawSnapshotPackage = RawSnapshotPackage
  { rspLocation :: !RawPackageLocationImmutable
  -- ^ Where to get the package from
  , rspFlags :: !(Map FlagName Bool)
  -- ^ Same as 'slFlags'
  , rspHidden :: !Bool
  -- ^ Same as 'slHidden'
  , rspGhcOptions :: ![Text]
  -- ^ Same as 'slGhcOptions'
  }

-- | Settings for a package found in a snapshot.
--
-- @since 0.1.0.0
data SnapshotPackage = SnapshotPackage
  { spLocation :: !PackageLocationImmutable
  -- ^ Where to get the package from
  , spFlags :: !(Map FlagName Bool)
  -- ^ Same as 'slFlags'
  , spHidden :: !Bool
  -- ^ Same as 'slHidden'
  , spGhcOptions :: ![Text]
  -- ^ Same as 'slGhcOptions'
  }
  deriving Show

-- | A single layer of a snapshot, i.e. a specific YAML configuration file.
--
-- @since 0.1.0.0
data RawSnapshotLayer = RawSnapshotLayer
  { rslParent :: !RawSnapshotLocation
  -- ^ The sl to extend from. This is either a specific
  -- compiler, or a @SnapshotLocation@ which gives us more information
  -- (like packages). Ultimately, we'll end up with a
  -- @CompilerVersion@.
  --
  -- @since 0.1.0.0
  , rslCompiler :: !(Maybe WantedCompiler)
  -- ^ Override the compiler specified in 'slParent'. Must be
  -- 'Nothing' if using 'SLCompiler'.
  --
  -- @since 0.1.0.0
  , rslLocations :: ![RawPackageLocationImmutable]
  -- ^ Where to grab all of the packages from.
  --
  -- @since 0.1.0.0
  , rslDropPackages :: !(Set PackageName)
  -- ^ Packages present in the parent which should not be included
  -- here.
  --
  -- @since 0.1.0.0
  , rslFlags :: !(Map PackageName (Map FlagName Bool))
  -- ^ Flag values to override from the defaults
  --
  -- @since 0.1.0.0
  , rslHidden :: !(Map PackageName Bool)
  -- ^ Packages which should be hidden when registering. This will
  -- affect, for example, the import parser in the script
  -- command. We use a 'Map' instead of just a 'Set' to allow
  -- overriding the hidden settings in a parent sl.
  --
  -- @since 0.1.0.0
  , rslGhcOptions :: !(Map PackageName [Text])
  -- ^ GHC options per package
  --
  -- @since 0.1.0.0
  , rslPublishTime :: !(Maybe UTCTime)
  -- ^ See 'slPublishTime'
  --
  -- @since 0.1.0.0
  }
  deriving (Show, Eq, Generic)

instance NFData RawSnapshotLayer

instance ToJSON RawSnapshotLayer where
  toJSON rsnap = object $ concat
    [ ["resolver" .= rslParent rsnap]
    , maybe [] (\compiler -> ["compiler" .= compiler]) (rslCompiler rsnap)
    , ["packages" .= rslLocations rsnap]
    , if Set.null (rslDropPackages rsnap)
        then []
        else ["drop-packages" .= Set.map CabalString (rslDropPackages rsnap)]
    , if Map.null (rslFlags rsnap)
        then []
        else ["flags" .= fmap toCabalStringMap (toCabalStringMap (rslFlags rsnap))]
    , if Map.null (rslHidden rsnap)
        then []
        else ["hidden" .= toCabalStringMap (rslHidden rsnap)]
    , if Map.null (rslGhcOptions rsnap)
        then []
        else ["ghc-options" .= toCabalStringMap (rslGhcOptions rsnap)]
    , maybe [] (\time -> ["publish-time" .= time]) (rslPublishTime rsnap)
    ]

instance FromJSON (WithJSONWarnings (Unresolved RawSnapshotLayer)) where
  parseJSON = withObjectWarnings "Snapshot" $ \o -> do
    _ :: Maybe Text <- o ..:? "name" -- avoid warnings for old snapshot format
    mcompiler <- o ..:? "compiler"
    mresolver <- jsonSubWarningsT $ o ...:? ["snapshot", "resolver"]
    unresolvedSnapshotParent <-
      case (mcompiler, mresolver) of
        (Nothing, Nothing) -> fail "Snapshot must have either resolver or compiler"
        (Just compiler, Nothing) -> pure $ pure (RSLCompiler compiler, Nothing)
        (_, Just (Unresolved usl)) -> pure $ Unresolved $ \mdir -> do
          sl <- usl mdir
          case (sl, mcompiler) of
            (RSLCompiler c1, Just c2) -> throwIO $ InvalidOverrideCompiler c1 c2
            _ -> pure (sl, mcompiler)

    unresolvedLocs <- jsonSubWarningsT (o ..:? "packages" ..!= [])
    rslDropPackages <- Set.map unCabalString <$> (o ..:? "drop-packages" ..!= Set.empty)
    rslFlags <- (unCabalStringMap . fmap unCabalStringMap) <$> (o ..:? "flags" ..!= Map.empty)
    rslHidden <- unCabalStringMap <$> (o ..:? "hidden" ..!= Map.empty)
    rslGhcOptions <- unCabalStringMap <$> (o ..:? "ghc-options" ..!= Map.empty)
    rslPublishTime <- o ..:? "publish-time"
    pure $ (\rslLocations (rslParent, rslCompiler) -> RawSnapshotLayer {..})
      <$> ((concat . map NE.toList) <$> sequenceA unresolvedLocs)
      <*> unresolvedSnapshotParent

-- | A single layer of a snapshot, i.e. a specific YAML configuration file.
--
-- @since 0.1.0.0
data SnapshotLayer = SnapshotLayer
  { slParent :: !SnapshotLocation
  -- ^ The sl to extend from. This is either a specific
  -- compiler, or a @SnapshotLocation@ which gives us more information
  -- (like packages). Ultimately, we'll end up with a
  -- @CompilerVersion@.
  --
  -- @since 0.1.0.0
  , slCompiler :: !(Maybe WantedCompiler)
  -- ^ Override the compiler specified in 'slParent'. Must be
  -- 'Nothing' if using 'SLCompiler'.
  --
  -- @since 0.1.0.0
  , slLocations :: ![PackageLocationImmutable]
  -- ^ Where to grab all of the packages from.
  --
  -- @since 0.1.0.0
  , slDropPackages :: !(Set PackageName)
  -- ^ Packages present in the parent which should not be included
  -- here.
  --
  -- @since 0.1.0.0
  , slFlags :: !(Map PackageName (Map FlagName Bool))
  -- ^ Flag values to override from the defaults
  --
  -- @since 0.1.0.0
  , slHidden :: !(Map PackageName Bool)
  -- ^ Packages which should be hidden when registering. This will
  -- affect, for example, the import parser in the script
  -- command. We use a 'Map' instead of just a 'Set' to allow
  -- overriding the hidden settings in a parent sl.
  --
  -- @since 0.1.0.0
  , slGhcOptions :: !(Map PackageName [Text])
  -- ^ GHC options per package
  --
  -- @since 0.1.0.0
  , slPublishTime :: !(Maybe UTCTime)
  -- ^ Publication timestamp for this snapshot. This field is optional, and
  -- is for informational purposes only.
  --
  -- @since 0.1.0.0
  }
  deriving (Show, Eq, Generic)

instance ToJSON SnapshotLayer where
  toJSON snap = object $ concat
    [ ["resolver" .= slParent snap]
    , ["compiler" .= slCompiler snap]
    , ["packages" .= slLocations snap]
    , if Set.null (slDropPackages snap) then [] else ["drop-packages" .= Set.map CabalString (slDropPackages snap)]
    , if Map.null (slFlags snap) then [] else ["flags" .= fmap toCabalStringMap (toCabalStringMap (slFlags snap))]
    , if Map.null (slHidden snap) then [] else ["hidden" .= toCabalStringMap (slHidden snap)]
    , if Map.null (slGhcOptions snap) then [] else ["ghc-options" .= toCabalStringMap (slGhcOptions snap)]
    , maybe [] (\time -> ["publish-time" .= time]) (slPublishTime snap)
    ]

-- | Convert snapshot layer into its "raw" equivalent.
--
-- @since 0.1.0.0
toRawSnapshotLayer :: SnapshotLayer -> RawSnapshotLayer
toRawSnapshotLayer sl = RawSnapshotLayer
  { rslParent = toRawSL (slParent sl)
  , rslCompiler = slCompiler sl
  , rslLocations = map toRawPLI (slLocations sl)
  , rslDropPackages = slDropPackages sl
  , rslFlags = slFlags sl
  , rslHidden = slHidden sl
  , rslGhcOptions = slGhcOptions sl
  , rslPublishTime = slPublishTime sl
  }

newtype SnapshotCacheHash = SnapshotCacheHash { unSnapshotCacheHash :: SHA256}
  deriving (Show)

<<<<<<< HEAD
-- | Creates BlobKey for an input ByteString
--
-- @sinc 0.1.0.0
bsToBlobKey :: ByteString -> BlobKey
bsToBlobKey bs =
    BlobKey (SHA256.hashBytes bs) (FileSize (fromIntegral (B.length bs)))
=======
-- | Get the path to the global hints cache file
getGlobalHintsFile :: HasPantryConfig env => RIO env (Path Abs File)
getGlobalHintsFile = do
  root <- view $ pantryConfigL.to pcRootDir
  globalHintsRelFile <- parseRelFile "global-hints-cache.yaml"
  pure $ root </> globalHintsRelFile
>>>>>>> dfbf85ad
<|MERGE_RESOLUTION|>--- conflicted
+++ resolved
@@ -105,11 +105,8 @@
   , toRawPM
   , cabalFileName
   , SnapshotCacheHash (..)
-<<<<<<< HEAD
+  , getGlobalHintsFile
   , bsToBlobKey
-=======
-  , getGlobalHintsFile
->>>>>>> dfbf85ad
   ) where
 
 import RIO
@@ -2242,18 +2239,16 @@
 newtype SnapshotCacheHash = SnapshotCacheHash { unSnapshotCacheHash :: SHA256}
   deriving (Show)
 
-<<<<<<< HEAD
--- | Creates BlobKey for an input ByteString
---
--- @sinc 0.1.0.0
-bsToBlobKey :: ByteString -> BlobKey
-bsToBlobKey bs =
-    BlobKey (SHA256.hashBytes bs) (FileSize (fromIntegral (B.length bs)))
-=======
 -- | Get the path to the global hints cache file
 getGlobalHintsFile :: HasPantryConfig env => RIO env (Path Abs File)
 getGlobalHintsFile = do
   root <- view $ pantryConfigL.to pcRootDir
   globalHintsRelFile <- parseRelFile "global-hints-cache.yaml"
   pure $ root </> globalHintsRelFile
->>>>>>> dfbf85ad
+
+-- | Creates BlobKey for an input ByteString
+--
+-- @sinc 0.1.0.0
+bsToBlobKey :: ByteString -> BlobKey
+bsToBlobKey bs =
+    BlobKey (SHA256.hashBytes bs) (FileSize (fromIntegral (B.length bs)))