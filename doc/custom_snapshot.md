--- conflicted
+++ resolved
@@ -18,13 +18,8 @@
     snapshot specification.
 
 ~~~yaml
-<<<<<<< HEAD
-resolver: lts-22.7 # Inherits GHC version and package set
-compiler: ghc-9.6.3 # Overwrites GHC version in the resolver, optional
-=======
-snapshot: lts-21.13 # Inherits GHC version and package set
-compiler: ghc-9.6.2 # Overwrites GHC version in the snapshot, optional
->>>>>>> e92b8625
+snapshot: lts-22.7 # Inherits GHC version and package set
+compiler: ghc-9.6.3 # Overwrites GHC version in the snapshot, optional
 
 # Additional packages, follows extra-deps syntax
 packages:
@@ -71,13 +66,8 @@
 instead use `ghc-9.6.3` instead of `ghc-9.6.4`:
 
 ~~~yaml
-<<<<<<< HEAD
-resolver: lts-22.7
+snapshot: lts-22.7
 compiler: ghc-9.6.3
-=======
-snapshot: lts-21.13
-compiler: ghc-9.4.5
->>>>>>> e92b8625
 ~~~
 
 ### Dropping packages
@@ -88,11 +78,7 @@
 present in the snapshot.
 
 ~~~yaml
-<<<<<<< HEAD
-resolver: lts-22.7
-=======
-snapshot: lts-21.13
->>>>>>> e92b8625
+snapshot: lts-22.7
 drop-packages:
 - text
 ~~~
@@ -104,11 +90,7 @@
 the import parser in the script command.
 
 ~~~yaml
-<<<<<<< HEAD
-resolver: lts-22.7
-=======
-snapshot: lts-21.13
->>>>>>> e92b8625
+snapshot: lts-22.7
 hidden:
 - text
 ~~~
@@ -122,11 +104,7 @@
 provides `-O1` as a ghc-option for `text`:
 
 ~~~yaml
-<<<<<<< HEAD
-resolver: lts-22.7
-=======
-snapshot: lts-21.13
->>>>>>> e92b8625
+snapshot: lts-22.7
 packages:
 - text-2.0.2
 ghc-options:
@@ -149,11 +127,7 @@
 it enables the `developer` Cabal flag:
 
 ~~~yaml
-<<<<<<< HEAD
-resolver: lts-22.7
-=======
-snapshot: lts-21.13
->>>>>>> e92b8625
+snapshot: lts-22.7
 packages:
 - text-2.0.2
 flags:
