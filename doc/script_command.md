<div class="hidden-warning"><a href="https://docs.haskellstack.org/"><img src="https://cdn.jsdelivr.net/gh/commercialhaskell/stack/doc/img/hidden-warning.svg"></a></div>

# The `stack script` command

~~~text
stack script [--package PACKAGE] FILE
             [-- ARGUMENT(S) (e.g. stack script X.hs -- argument(s) to program)]
             [--compile | --optimize] [--[no-]use-root] [--ghc-options OPTIONS]
             [--extra-dep PACKAGE-VERSION] [--no-run]
~~~

The `stack script` command either runs a specified Haskell source file (using
GHC's `runghc`) or, optionally, compiles such a file (using GHC) and, by
default, runs it.

Unlike `stack ghc` and `stack runghc`, the command ignores all Stack YAML
configuration files (global and project-level). A snapshot must be specified on
the command line (with the `--resolver` option). For example:

~~~text
<<<<<<< HEAD
stack --resolver lts-20.23 MyScript.hs
~~~

or, equivalently:

~~~text
stack script --resolver lts-20.23 MyScript.hs
=======
stack script --resolver lts-20.19 MyScript.hs
>>>>>>> 6335a908
~~~

The `stack script` command behaves as if the `--install-ghc` flag had been
passed at the command line.

Everything after `--` on the command line is interpreted as a command line
argument to be passed to what is run.

A package can be added to the snapshot on the command line with the
`--extra-dep` option (which can be specified multiple times).

Each required package can be specified by name on the command line with the
`--package` option (which can be specified multiple times). A single `--package`
option can also refer to a list of package names, separated by a space or comma
character. If the package is not in the snapshot, the most recent version in the
package index (e.g. Hackage) will be obtained.

If no packages are specified in that way, all the required packages that are in
the snapshot or are a GHC boot package (packages that come with GHC and are
included in GHC's global package database) will be deduced by reference to the
`import` statements in the source file. The `base` package associated with the
version of GHC specified by the snapshot is always available.

If a required package is a GHC boot package, the behaviour can be complex. If
the boot package has not been 'replaced', then it will be used in Stack's build
plan. However, if the boot package has been 'replaced', the latest version of
that package in the package index will be used in Stack's build plan, which may
differ from the version provided by the version of GHC specified by the
snapshot. A boot package will be treated as 'replaced' if the package i
included directly in the Stackage snapshot or it depends on a package included
directly in the snapshot. Stackage snapshots do not include directly most boot
packages but some snapshots may include directly some boot packages. In
particular, some snapshots include directly `Win32` (which is a boot package on
Windows) while others do not. For example, if `Cabal` (a boot package) is a
required package then, with Stackage snapshot LTS Haskell 20.25, Stack will:

* on Windows, try to construct a build plan based on the latest version of
  `Cabal` in the package index (because that snapshot includes `Win32` directly,
  and `Cabal` depends on `Win32` and so is treated as 'replaced'); and
* on non-Windows, use the boot package in the build plan (because `Cabal` is not
  'replaced').

Boot packages that have been 'replaced' can be specified as an `--extra-dep`.

The source file can be compiled by passing either the `--compile` flag (no
optimization) or the `--optimize` flag (compilation with optimization). If the
file is compiled, passing the `--no-run` flag will mean the compiled code is not
run.

By default, all the compilation outputs (including the executable) are written
to the directory of the source file. Pass the `--use-root` flag to write such
outputs to a script-specific location in the `scripts` directory of the Stack
root. The location reflects the absolute path to the source file, but ignoring
the drive. This can avoid clutter in the source file directory.

Additional options can be passed to GHC using the `--ghc-options` option.

## Examples

For example, Haskell source file `MyScript.hs` at location
`<drive>Users/jane/my-project` (where `<drive>` could be `/` on Unix-like
operating systems or `C:/` or similar on Windows):

~~~haskell
module Main (main) where

import Data.List (intercalate)
import System.Environment (getArgs)

import Acme.Missiles (launchMissiles)

main :: IO ()
main = do
  advices <- getArgs
  launchMissiles
  putStrLn $ intercalate "\n" advices
~~~

can be compiled and run, with arguments, with:

~~~text
stack --resolver lts-20.23 script --package acme-missiles --compile MyScript.hs -- "Don't panic!" "Duck and cover!"
~~~

All the compilation outputs (like `Main.hi`, `Main.o`, and the executable
`MyScript`) will be written to the `my-project` directory.

If compiled and run with the additional flag `--use-root`, all the compilation
outputs will be written to a directory named `MyScript.hs` at
`Users/jane/my-project/` in the `scripts` directory of the Stack root.

For example, consider the following script extract, based on snapshot Stackage
LTS Haskell 20.25, where considerations on Windows differ from non-Windows. The
`stack script` command is specified using Stack's
[script interpreter](scripts.md).

=== "Windows"

    The snapshot includes `Win32` directly. As a consequence, GHC boot packages
    `directory`, `process` and `time` (which depend on `Win32`) are all treated
    as 'replaced'.

    ~~~haskell
    {- stack script
       --resolver lts-20.25
       --extra-dep acme-missiles-0.3
       --extra-dep directory-1.3.6.2
       --extra-dep process-1.6.16.0
       --extra-dep time-1.11.1.1
    -}

    import Acme.Missiles -- from acme-missiles
    import Data.Time.Clock.System -- from time
    import System.Time.Extra -- from extra

    ...
    ~~~

    `acme-missiles` is not in the snapshot and so needs to be specified as an
    extra dep.

    Stack can deduce that the module imports imply that the required packages
    are `acme-missiles`, `time` and `extra` (which is in the snapshot).

    `extra` depends on `directory` and `process`. If `directory` and `process`
    are not specified as extra deps, Stack will complain that they have been
    'pruned'.

    `directory-1.3.6.2` depends on `time < 1.12`. If `time` is not specified as
    an extra dep, Stack will try to construct a build plan based on the latest
    version in the package index (which will fail, as the latest version is
    `>= 1.12`)

=== "Unix-like"

    ~~~haskell
    {- stack script
       --resolver lts-20.25
       --extra-dep acme-missiles-0.3
    -}

    import Acme.Missiles -- from acme-missiles
    import Data.Time.Clock.System -- from time
    import System.Time.Extra -- from extra

    ...
    ~~~

    `acme-missiles` is not in the snapshot and so needs to be specified as an
    extra dep.

    Stack can deduce that the module imports imply that the required packages
    are `acme-missiles`, `time` and `extra` (which is in the snapshot).

    All the other dependencies required are either GHC boot packages (which have
    not been 'replaced') or in the snapshot.<|MERGE_RESOLUTION|>--- conflicted
+++ resolved
@@ -18,17 +18,7 @@
 the command line (with the `--resolver` option). For example:
 
 ~~~text
-<<<<<<< HEAD
-stack --resolver lts-20.23 MyScript.hs
-~~~
-
-or, equivalently:
-
-~~~text
 stack script --resolver lts-20.23 MyScript.hs
-=======
-stack script --resolver lts-20.19 MyScript.hs
->>>>>>> 6335a908
 ~~~
 
 The `stack script` command behaves as if the `--install-ghc` flag had been
