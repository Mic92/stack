--- conflicted
+++ resolved
@@ -347,7 +347,6 @@
 
 Note that `everything` is a slightly dangerous value, as it can break invariants about your snapshot database.
 
-<<<<<<< HEAD
 ### allow-newer
 
 (Since 0.1.7)
@@ -360,7 +359,7 @@
 
 Note that this also ignores lower bounds. The name "allow-newer" is chosen to
 match the commonly used cabal option.
-=======
+
 ### templates
 
 Templates used with `stack new` have a number of parameters that affect the generated code. These can be set for all new projects you create. The result of them can be observed in the generated LICENSE and cabal files.
@@ -389,5 +388,4 @@
     category: Your Projects Category
     copyright: Copyright: (c) 2015 Your Name
     github-username: yourusername
-```
->>>>>>> 133f858b
+```