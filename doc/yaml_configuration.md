<div class="hidden-warning"><a href="https://docs.haskellstack.org/"><img src="https://cdn.jsdelivr.net/gh/commercialhaskell/stack/doc/img/hidden-warning.svg"></a></div>

# YAML Configuration

This page is intended to fully document all configuration options available in
the stack.yaml file. Note that this page is likely to be both *incomplete* and
sometimes *inaccurate*. If you see such cases, please update the page, and if
you're not sure how, open an issue labeled "question".

The stack.yaml configuration options break down into [project-specific](#project-specific-config) options in:

- `<project dir>/stack.yaml`

and [non-project-specific](#non-project-specific-config) options in:

- `/etc/stack/config.yaml` -- for system global non-project default options
-  `~/.stack/config.yaml` -- for user non-project default options
- The project file itself may also contain non-project specific options

*Note:* When stack is invoked outside a stack project it will source project
specific options from `~/.stack/global-project/stack.yaml`. When stack is
invoked inside a stack project, only options from `<project dir>/stack.yaml` are
used, and `~/.stack/global-project/stack.yaml` is ignored.

*Note 2:* A common source of confusion is the distinction between configuration
in a `stack.yaml` file versus a cabal file. If you're trying to understand this
breakdown, see [stack vs cabal config](stack_yaml_vs_cabal_package_file.md).

## Project-specific config

Project-specific options are only valid in the `stack.yaml` file local to a
project, not in the user or global config files.

> Note: We define **project** to mean a directory that contains a `stack.yaml`
> file, which specifies how to build a set of packages. We define **package** to
> be a package with a `.cabal` file or Hpack `package.yaml` file.

In your project-specific options, you specify both **which local packages** to
build and **which dependencies to use** when building these packages. Unlike the
user's local packages, these dependencies aren't built by default. They only get
built when needed.

Shadowing semantics, described
[here](https://docs.haskellstack.org/en/v1.5.1/architecture/#shadowing), are
applied to your configuration. So, if you add a package to your `packages` list,
it will be used even if you're using a snapshot that specifies a particular
version. Similarly, `extra-deps` will shadow the version specified in the
resolver.

### resolver

> Note: Starting with **Stack 2.0**, `snapshot` is accepted as a synonym for `resolver`. Only one of these fields is permitted, not both.

Specifies which snapshot is to be used for this project. A snapshot
defines a GHC version, a number of packages available for
installation, and various settings like build flags. It is called a
resolver since a snapshot states how dependencies are resolved. There
are currently four resolver types:

* LTS Haskell snapshots, e.g. `resolver: lts-2.14`
* Stackage Nightly snapshot, e.g. `resolver: nightly-2015-06-16`
* No snapshot, just use packages shipped with the compiler
    * For GHC this looks like `resolver: ghc-7.10.2`
* Custom snapshot, via a URL or relative file path. (See [pantry docs](pantry.md) for more information.)

Each of these resolvers will also determine what constraints are placed on the
compiler version. See the [compiler-check](#compiler-check) option for some
additional control over compiler version.

Since Stack 1.11, the resolver field corresponds to a Pantry snapshot
location. See [the docs on pantry](pantry.md) for more information.

### packages

_NOTE_ Beginning with Stack 1.11, Stack has moved over to Pantry for
managing extra-deps, and has removed some legacy syntax for specifying
dependencies in `packages`. See some conversion notes below.

A list of packages that are part of your local project. These are
specified via paths to local directories. The paths are considered
relative to the directory containing the `stack.yaml` file. For
example, if your `stack.yaml` is located at `/foo/bar/stack.yaml`, and
you have:

```yaml
packages:
- hello
- there/world
```

Your configuration means "I have packages in `/foo/bar/hello` and
`/foo/bar/there/world`.

If these packages should be treated as dependencies instead, specify
them in `extra-deps`, described below.

The `packages` field is _optional_. If omitted, it is treated as:

```yaml
packages:
- .
```
Meaning that your project has exactly one package, and it is located
in the current directory.

Each package directory specified must have a valid cabal file or hpack
`package.yaml` file present. Note that the subdirectories of the
directory are not searched for cabal files. Subdirectories will have
to be specified as independent items in the list of packages.

Project packages are different from snapshot dependencies (via
`resolver`) and extra dependencies (via `extra-deps`) in multiple
ways, e.g.:

* Project packages will be built by default with a `stack build`
  without specific targets. Dependencies will only be built if
  they are depended upon.
* Test suites and benchmarks may be run for project packages. They are
  never run for extra dependencies.

__Legacy syntax__ Prior to Stack 1.11, it was possible to specify
dependencies in your `packages` configuration value as well. This
support has been removed to simplify the file format. Instead, these
values should be moved to `extra-deps`. As a concrete example, you
would convert:

```yaml
packages:
- .
- location:
    git: https://github.com/bitemyapp/esqueleto.git
    commit: 08c9b4cdf977d5bcd1baba046a007940c1940758
  extra-dep: true
- location:
    git: https://github.com/yesodweb/wai.git
    commit: 6bf765e000c6fd14e09ebdea6c4c5b1510ff5376
    subdirs:
      - wai-extra
  extra-dep: true

extra-deps:
  - streaming-commons-0.2.0.0
  - time-1.9.1
  - yesod-colonnade-1.3.0.1
  - yesod-elements-1.1
```

into

```yaml
packages:
- .

extra-deps:
  - streaming-commons-0.2.0.0
  - time-1.9.1
  - yesod-colonnade-1.3.0.1
  - yesod-elements-1.1
  - git: https://github.com/bitemyapp/esqueleto.git
    commit: 08c9b4cdf977d5bcd1baba046a007940c1940758
  - git: https://github.com/yesodweb/wai.git
    commit: 6bf765e000c6fd14e09ebdea6c4c5b1510ff5376
    subdirs:
      - wai-extra
```

And, in fact, the `packages` value could be left off entirely since
it's using the default value.

### extra-deps

This field allows you to specify extra dependencies on top of what is
defined in your snapshot (specified in the `resolver` field mentioned
above). These dependencies may either come from a local file path or a
Pantry package location.

For the local file path case, the same relative path rules as apply to
`packages` apply.

Pantry package locations allow you to include dependencies from three
different kinds of sources:

* Hackage
* Archives (tarballs or zip files, either local or over HTTP(S))
* Git or Mercurial repositories

Here's an example using all of the above:

```yaml
extra-deps:
- vendor/hashable
- streaming-commons-0.2.0.0
- time-1.9.1
- yesod-colonnade-1.3.0.1
- yesod-elements-1.1
- git: https://github.com/bitemyapp/esqueleto.git
  commit: 08c9b4cdf977d5bcd1baba046a007940c1940758
- url: https://github.com/yesodweb/wai/archive/6bf765e000c6fd14e09ebdea6c4c5b1510ff5376.tar.gz
  subdirs:
    - wai-extra
- github: snoyberg/conduit
  commit: 2e3e41de93821bcfe8ec6210aeca21be3f2087bf
  subdirs:
    - network-conduit-tls
```

If no `extra-deps` value is provided, it defaults to an empty list,
e.g.:

```yaml
extra-deps: []
```

For more information on the format for specifying dependencies, please
see [the Pantry docs](pantry.md).

### flags

Flags can be set for each package separately, e.g.

```yaml
flags:
  package-name:
    flag-name: true
```

If a specified flag is different than the one specified for a snapshot package,
then the snapshot package will automatically be promoted to be an extra-dep.

### drop-packages

Packages which, when present in the snapshot specified in `resolver`,
should not be included in our package. This can be used for a few
different purposes, e.g.:

* Ensure that packages you don't want used in your project cannot be
  used in a `package.yaml` file (e.g., for license reasons)
* Prevent overriding of a global package like `Cabal`. For more
  information, see
  [stackage#4425](https://github.com/commercialhaskell/stackage/issues/4425)
* When using a custom GHC build, avoid incompatible packages (see
  [this
  comment](https://github.com/commercialhaskell/stack/pull/4655#issuecomment-477954429)).

```yaml
drop-packages:
- Cabal
- buggy-package
- package-with-unacceptable-license
```

Since Stack 2.0

### user-message

A user-message is inserted by `stack init` when it omits packages or adds
external dependencies. For example:

```yaml
user-message: ! 'Warning: Some packages were found to be incompatible with the resolver
  and have been left commented out in the packages section.

  Warning: Specified resolver could not satisfy all dependencies. Some external packages
  have been added as dependencies.

  You can omit this message by removing it from stack.yaml

'
```

This messages is displayed every time the config is loaded by stack and serves
as a reminder for the user to review the configuration and make any changes if
needed. The user can delete this message if the generated configuration is
acceptable.

### custom-preprocessor-extensions

In order for stack to be aware of any custom preprocessors you are using, add their extensions here

```yaml
custom-preprocessor-extensions:
- erb
```

TODO: Add a simple example of how to use custom preprocessors.

## Non-project-specific config

Non-project config options may go in the global config (`/etc/stack/config.yaml`) or the user config (`~/.stack/config.yaml`).

### docker

See [Docker integration](docker_integration.md#configuration).

### nix

(since 0.1.10.0)

See [Nix integration](nix_integration.md#configuration).

### connection-count

Integer indicating how many simultaneous downloads are allowed to happen

Default: `8`

### hide-th-loading

Strip out the "Loading ..." lines from GHC build output, produced when using Template Haskell

Default: `true`

### local-bin-path

Target directory for `stack install` and `stack build --copy-bins`.

Default: `~/.local/bin`

### package-indices

Since Stack 1.11, this field may only be used to specify a single
package index, which must use the Hackage Security format. For the
motivation for this change, please see [issue #4137](https://github.com/commercialhaskell/stack/issues/4137).
Therefore, this field is most useful for providing an alternate
Hackage mirror either for:

* Bypassing a firewall
* Faster download speeds

The following is the default setting for this field:

```yaml
package-indices:
- download-prefix: https://hackage.haskell.org/
  hackage-security:
    keyids:
    - 0a5c7ea47cd1b15f01f5f51a33adda7e655bc0f0b0615baa8e271f4c3351e21d
    - 1ea9ba32c526d1cc91ab5e5bd364ec5e9e8cb67179a471872f6e26f0ae773d42
    - 280b10153a522681163658cb49f632cde3f38d768b736ddbc901d99a1a772833
    - 2a96b1889dc221c17296fcc2bb34b908ca9734376f0f361660200935916ef201
    - 2c6c3627bd6c982990239487f1abd02e08a02e6cf16edb105a8012d444d870c3
    - 51f0161b906011b52c6613376b1ae937670da69322113a246a09f807c62f6921
    - 772e9f4c7db33d251d5c6e357199c819e569d130857dc225549b40845ff0890d
    - aa315286e6ad281ad61182235533c41e806e5a787e0b6d1e7eef3f09d137d2e9
    - fe331502606802feac15e514d9b9ea83fee8b6ffef71335479a2e68d84adc6b0
    key-threshold: 3 # number of keys required

    # ignore expiration date, see https://github.com/commercialhaskell/stack/pull/4614
    ignore-expiry: true
```

If you provide a replacement index which does not mirror Hackage, it
is likely that you'll end up with significant breakage, such as most
snapshots failing to work.

Note: since Stack v2.1.3, `ignore-expiry` was changed to `true` by
default. For more information on this change, see
[issue #4928](https://github.com/commercialhaskell/stack/issues/4928).

### system-ghc

Enables or disables using the GHC available on the PATH. (Make sure PATH is explicit, i.e., don't use ~.)
Useful to enable if you want to save the time, bandwidth or storage space needed to setup an isolated GHC.
Default is `false` unless the [Docker](docker_integration.md) or [Nix](nix_integration.md) integration is enabled.
In a Nix-enabled configuration, stack is incompatible with `system-ghc: false`.

```yaml
# Turn on system GHC
system-ghc: true
```

### install-ghc

Whether or not to automatically install GHC when necessary. Since
Stack 1.5.0, the default is `true`, which means Stack will not ask you
before downloading and installing GHC.

### skip-ghc-check

Should we skip the check to confirm that your system GHC version (on the PATH)
matches what your project expects? Default is `false`.

### require-stack-version

Require a version of stack within the specified range
([cabal-style](https://www.haskell.org/cabal/users-guide/developing-packages.html#build-information))
to be used for this project. Example: `require-stack-version: "== 0.1.*"`

Default: `"-any"`

### arch/os

Set the architecture and operating system for GHC, build directories, etc. Values are those recognized by Cabal, e.g.:

    arch: i386, x86_64
    os: windows, linux

You likely only ever want to change the arch value. This can also be set via the command line.

### extra-include-dirs/extra-lib-dirs

A list of extra paths to be searched for header files and libraries, respectively. Paths should be absolute

```yaml
extra-include-dirs:
- /opt/foo/include
extra-lib-dirs:
- /opt/foo/lib
```

Since these are system-dependent absolute paths, it is recommended that you
specify these in your `config.yaml` within the stack root (usually, `~/.stack`
or, on Windows, `%LOCALAPPDATA%\Programs\stack`). If you control the build
environment in your project's ``stack.yaml``, perhaps through docker or other
means, then it may well make sense to include these there as well.


### with-gcc

Specify a path to gcc explicitly, rather than relying on the normal path resolution.

```yaml
with-gcc: /usr/local/bin/gcc-5
```

### with-hpack

Use an Hpack executable, rather than using the bundled Hpack.

```yaml
with-hpack: /usr/local/bin/hpack
```

### compiler-check

(Since 0.1.4)

Specifies how the compiler version in the resolver is matched against concrete versions. Valid values:

* `match-minor`: make sure that the first three components match, but allow
  patch-level differences. For example< 7.8.4.1 and 7.8.4.2 would both match
  7.8.4. This is useful to allow for custom patch levels of a compiler. This is
  the default
* `match-exact`: the entire version number must match precisely
* `newer-minor`: the third component can be increased, e.g. if your resolver is
  `ghc-7.10.1`, then 7.10.2 will also be allowed. This was the default up
  through stack 0.1.3

### compiler

(Since 0.1.7)

Overrides the compiler version in the resolver. Note that the `compiler-check`
flag also applies to the version numbers. This uses the same syntax as compiler
resolvers like `ghc-8.6.5`. This can be used to override the
compiler for a Stackage snapshot, like this:

```yaml
resolver: lts-14.20
compiler: ghc-8.6.4
compiler-check: match-exact
```

#### Building GHC from source (experimental)

(Since 2.0)

Stack supports building the GHC compiler from source. The version to build and
to use is defined by a a Git commit ID and an Hadrian "flavour" (Hadrian is the
build system of GHC) with the following syntax:

```yaml
compiler: ghc-git-COMMIT-FLAVOUR
```

In the following example the commit ID is "5be7ad..." and the flavour is
"quick":

```yaml
compiler: ghc-git-5be7ad7861c8d39f60b7101fd8d8e816ff50353a-quick
```

By default the code is retrieved from the main GHC repository. If you want to
select another repository, set the "compiler-repository" option:

```yaml
compiler-repository: git://my/ghc/repository
# default
# compiler-repository: https://gitlab.haskell.org/ghc/ghc.git
```

Note that Stack doesn't check the compiler version when it uses a compiler built
from source. Moreover it is assumed that the built compiler is recent enough as
Stack doesn't enable any known workaround to make older compilers work.

Building the compiler can take a very long time (more than one hour). Hint: for
faster build times, use Hadrian flavours that disable documentation generation.

#### Global packages

The GHC compiler you build from sources may depend on unreleased versions of
some global packages (e.g. Cabal). It may be an issue if a package you try to
build with this compiler depends on such global packages because Stack may not
be able to find versions of those packages (on Hackage, etc.) that are
compatible with the compiler.

The easiest way to deal with this issue is to drop the offending packages as
follows. Instead of using the packages specified in the resolver, the global
packages bundled with GHC will be used.

```yaml
drop-packages:
- Cabal
- ...
```

Another way to deal with this issue is to add the relevant packages as
`extra-deps` built from source. To avoid mismatching versions, you can use
exactly the same commit id you used to build GHC as follows:

```
extra-deps:
- git: https://gitlab.haskell.org/ghc/ghc.git
  commit: 5be7ad7861c8d39f60b7101fd8d8e816ff50353a
  subdirs:
    - libraries/Cabal/Cabal
    - libraries/...
```

#### Bootstrapping compiler

Building GHC from source requires a working GHC (known as the bootstrap
compiler). As we use a Stack based version of Hadrian (`hadrian/build-stack` in
GHC sources), the bootstrap compiler is configured into `hadrian/stack.yaml` and
fully managed by Stack.


### ghc-options

(Since 0.1.4)

Allows specifying per-package and global GHC options:

```yaml
ghc-options:
    # All packages
    "$locals": -Wall
    "$targets": -Werror
    "$everything": -O2
    some-package: -DSOME_CPP_FLAG
```

Since 1.6.0, setting a GHC options for a specific package will
automatically promote it to a local package (much like setting a
custom package flag). However, setting options via `$everything` on all flags
will not do so (see
[Github discussion](https://github.com/commercialhaskell/stack/issues/849#issuecomment-320892095)
for reasoning). This can lead to unpredictable behavior by affecting
your snapshot packages.

The behavior of the `$locals`, `$targets`, and `$everything` special
keys mirrors the behavior for the
[`apply-ghc-options` setting](#apply-ghc-options), which affects
command line parameters.

NOTE: Prior to version 1.6.0, the `$locals`, `$targets`, and
`$everything` keys were not supported. Instead, you could use `"*"` for
the behavior represented now by `$everything`. It is highly
recommended to switch to the new, more expressive, keys.

### apply-ghc-options

(Since 0.1.6)

Which packages do ghc-options on the command line get applied to? Before 0.1.6, the default value was `targets`

```yaml
apply-ghc-options: locals # all local packages, the default
# apply-ghc-options: targets # all local packages that are targets
# apply-ghc-options: everything # applied even to snapshot and extra-deps
```

Note that `everything` is a slightly dangerous value, as it can break invariants about your snapshot database.

### rebuild-ghc-options

(Since 0.1.6)

Should we rebuild a package when its GHC options change? Before 0.1.6, this was
a non-configurable true. However, in most cases, the flag is used to affect
optimization levels and warning behavior, for which GHC itself doesn't actually
recompile the modules anyway. Therefore, the new behavior is to not recompile
on an options change, but this behavior can be changed back with the following:

```yaml
rebuild-ghc-options: true
```

### configure-options

Options which are passed to the configure step of the Cabal build process.
These can either be set by package name, or using the `$everything`,
`$targets`, and `$locals` special keys. These special keys have the same
meaning as in `ghc-options`.

```yaml
configure-options:
  $everything:
  - --with-gcc
  - /some/path
  my-package:
  - --another-flag
```

(Since 2.0)

### ghc-variant

(Since 0.1.5)

Specify a variant binary distribution of GHC to use. Known values:

* `standard`: This is the default, uses the standard GHC binary distribution
* `integersimple`: Use a GHC bindist that uses
  [integer-simple instead of GMP](https://ghc.haskell.org/trac/ghc/wiki/ReplacingGMPNotes)
* any other value: Use a custom GHC bindist. You should specify
  [setup-info](#setup-info) or [setup-info-locations](#setup-info-locations)
  so `stack setup` knows where to download it,
  or pass the `stack setup --ghc-bindist` argument on the command-line

This option is incompatible with `system-ghc: true`.

### ghc-build

(Since 1.3.0)

Specify a specialized architecture bindist to use.  Normally this is
determined automatically, but you can override the autodetected value here.
Possible arguments include `standard`, `gmp4`, `nopie`, `tinfo6`,
`tinfo6-nopie`, `ncurses6`, and `integersimple`.

### setup-info

(Since 0.1.5)

The `setup-info` dictionary specifies download locations for tools to be
installed during set-up, such as GHC or, on Windows, 7z and MSYS2. The
dictionary maps `('Tool', 'Platform', 'Version')` to the location where it can
be obtained. For example, mapping `(GHC, 64-bit Windows, 9.2.3)` to the URL
hosting the archive file for GHC's installation.

Possible usages of this configuration option are:

1. Using Stack offline or behind a firewall.
2. Extending the tools known to Stack, such as cutting-edge versions of GHC or
   builds for custom Linux distributions (for use with the
   [ghc-variant](#ghc-variant) option).

By default, Stack obtains the dictionary from
[stack-setup-2.yaml](https://github.com/commercialhaskell/stackage-content/raw/master/stack/stack-setup-2.yaml).

The `setup-info` dictionary is constructed in the following order:

1. `setup-info` in the YAML configuration - inline configuration
2. `--setup-info-yaml` command line arguments - URLs or paths. Multiple
   locations may be specified.
3. `setup-info-locations` in the YAML configuration - URLs or paths. See further
   below.

The format of this field is the same as in the default
[stack-setup-2.yaml](https://github.com/commercialhaskell/stackage-content/raw/master/stack/stack-setup-2.yaml).
For example, GHC 9.2.3 of custom variant `myvariant` (see further below) on
64-bit Windows:

```yaml
setup-info:
  ghc:
    windows64-custom-myvariant:
      9.2.3:
        url: "https://example.com/ghc-9.2.3-x86_64-unknown-mingw32-myvariant.tar.xz"
```

'Platforms' are pairs of an operating system and a machine architecture (for
example, 32-bit i386 or 64-bit x86-64) (represented by the
`Cabal.Distribution.Systems.Platform` type). Stack currently (version 2.7.5)
supports the following pairs in the format of the `setup-info` field:

|Operating system|I386 arch|X86_64 arch|Other machine architectures                                 |
|----------------|---------|-----------|------------------------------------------------------------|
|Linux           |linux32  |linux64    |AArch64: linux-aarch64, Arm: linux-armv7, Sparc: linux-sparc|
|OSX             |macosx   |macosx     |                                                            |
|Windows         |windows32|windows64  |                                                            |
|FreeBSD         |freebsd32|freebsd64  |AArch64: freebsd-aarch64                                    |
|OpenBSD         |openbsd32|openbsd64  |                                                            |

For GHC, the distinguishing 'Version' in the field format includes a 'tag' for
any (optional) GHC variant (see [ghc-variant](#ghc-variant)) and a further 'tag'
for any (optional) specialised GHC build (see [ghc-build](#ghc-build)).

The optional variant 'tag' is either `-integersimple` or
`-custom-<custom_variant_name>`.

For example, for GHC 9.0.2 of specialised GHC build `tinfo6` on x86_64 Linux:
~~~yaml
setup-info:
  ghc:
    linux64-tinfo6:
      9.0.2:
        url: "http://downloads.haskell.org/~ghc/9.0.2/ghc-9.0.2a-x86_64-fedora27-linux.tar.xz"
        content-length: 237286244
        sha1: affc2aaa3e6a1c446698a884f56a0a13e57f00b4
        sha256: b2670e9f278e10355b0475c2cc3b8842490f1bca3c70c306f104aa60caff37b0
~~~

On Windows, the required 7z executable and DLL tools are represented in the
format of the `setup-info` field simply by `sevenzexe-info` and
`sevenzdll-info`.

This configuration **adds** the specified setup information metadata to the
default. Specifying this configuration **does not** prevent the default
[stack-setup-2.yaml](https://github.com/commercialhaskell/stackage-content/raw/master/stack/stack-setup-2.yaml)
from being consulted as a fallback. If, however, you need to **replace** the
default `setup-info` dictionary, use the following:

~~~yaml
setup-info-locations: []
~~~

### setup-info-locations

(Since 2.3)

By way of introduction, see the [`setup-info`](#setup-info) option. This option
specifies the location(s) of `setup-info` dictionaries.

The first location which provides a dictionary that specifies the location of a
tool - `('Tool', 'Platform', 'Version')` - takes precedence. For example, you
can extend the default tools, with a fallback to the default `setup-info`
location, as follows:

~~~yaml
setup-info-locations:
- C:/stack-offline/my-stack-setup.yaml
- relative/inside/my/project/setup-info.yaml
- \\smbShare\stack\my-stack-setup.yaml
- http://stack-mirror.com/stack-setup.yaml
# Fallback to the default location
- https://github.com/commercialhaskell/stackage-content/raw/master/stack/stack-setup-2.yaml
~~~

Stack only refers to the default `setup-info` location if no locations are
specified in the `setup-info-locations` configuration or on the command line
using the `--setup-info-yaml` option.

For example, both of the following will cause `stack setup` not to consult the
default `setup-info` location:

~~~yaml
setup-info-locations:
- C:/stack-offline/my-stack-setup.yaml
~~~

and

~~~yaml
setup-info-locations: []
~~~

Relative paths are resolved relative to the `stack.yaml` file (either the one in
the local project or the global `stack.yaml`).

Relative paths may also be used for the installation paths to tools (such as GHC
or 7z). This allows vendoring the tools inside a monorepo (a single respository
storing many projects). For example:

Directory structure:

~~~
- src/
- installs/
  - my-stack-setup.yaml
  - 7z.exe
  - 7z.dll
  - ghc-9.2.3.tar.xz
- stack.yaml
~~~

In the project's `stack.yaml`:

~~~yaml
setup-info-locations:
- installs/my-stack-setup.yaml
~~~

In `installs/my-stack-setup.yaml`:

~~~yaml
sevenzexe-info:
  url: "installs/7z.exe"

sevenzdll-info:
  url: "installs/7z.dll"

ghc:
  windows64:
    9.2.3:
      url: "installs/ghc-9.2.3.tar.xz"
~~~

### pvp-bounds

(Since 0.1.5)

__NOTE__ As of Stack 1.6.0, this feature does not reliably work, due
to issues with the Cabal library's printer. Stack will generate a
warning when a lossy conversion occurs, in which case you may need to
disable this setting. See
[#3550](https://github.com/commercialhaskell/stack/issues/3550) for
more information.

When using the `sdist` and `upload` commands, this setting determines whether
the cabal file's dependencies should be modified to reflect PVP lower and upper
bounds. Values are `none` (unchanged), `upper` (add upper bounds), `lower` (add
lower bounds), and both (and upper and lower bounds). The algorithm it follows
is:

* If an upper or lower bound already exists on a dependency, it's left alone
* When adding a lower bound, we look at the current version specified by
  stack.yaml, and set it as the lower bound (e.g., `foo >= 1.2.3`)
* When adding an upper bound, we require less than the next major version
  (e.g., `foo < 1.3`)

```yaml
pvp-bounds: none
```

For more information, see [the announcement blog post](https://www.fpcomplete.com/blog/2015/09/stack-pvp).

__NOTE__ Since Stack 1.5.0, each of the values listed above supports
adding `-revision` to the end of each value, e.g. `pvp-bounds:
both-revision`. This means that, when uploading to Hackage, Stack will
first upload your tarball with an unmodified `.cabal` file, and then
upload a cabal file revision with the PVP bounds added. This can be
useful&mdash;especially combined with the
[Stackage no-revisions feature](http://www.snoyman.com/blog/2017/04/stackages-no-revisions-field)&mdash;as
a method to ensure PVP compliance without having to proactively fix
bounds issues for Stackage maintenance.

### modify-code-page

(Since 0.1.6)

Modify the code page for UTF-8 output when running on Windows. Default behavior
is to modify.

```yaml
modify-code-page: false
```

### allow-newer

(Since 0.1.7)

Ignore version bounds in .cabal files. Default is false.

```yaml
allow-newer: true
```

Note that this also ignores lower bounds. The name "allow-newer" is chosen to
match the commonly used cabal option.

### allow-different-user

(Since 1.0.1)

Allow users other than the owner of the stack root directory (typically `~/.stack`)
to use the stack installation. The default is `false`. POSIX systems only.

```yaml
allow-different-user: true
```

The intention of this option is to prevent file permission problems, for example
as the result of a `stack` command executed under `sudo`.

The option is automatically enabled when `stack` is re-spawned in a Docker process.

### build

(Since 1.1.0)

Allows setting build options which are usually specified on the CLI.  Here are
the settings with their defaults:

```yaml
build:
  library-profiling: false
  executable-profiling: false
  copy-bins: false
  prefetch: false
  keep-going: false
  keep-tmp-files: false

  # NOTE: global usage of haddock can cause build failures when documentation is
  # incorrectly formatted.  This could also affect scripts which use stack.
  haddock: false
  haddock-arguments:
    haddock-args: []      # Additional arguments passed to haddock, --haddock-arguments
    # haddock-args:
    # - "--css=/home/user/my-css"
  open-haddocks: false    # --open
  haddock-deps: false     # if unspecified, defaults to true if haddock is set
  haddock-internal: false

  # These are inadvisable to use in your global configuration, as they make the
  # stack build CLI behave quite differently.
  test: false
  test-arguments:
    rerun-tests: true   # Rerun successful tests
    additional-args: [] # --test-arguments
    # additional-args:
    # - "--fail-fast"
    coverage: false
    no-run-tests: false
  bench: false
  benchmark-opts:
    benchmark-arguments: ""
    # benchmark-arguments: "--csv bench.csv"
    no-run-benchmarks: false
  force-dirty: false
  reconfigure: false
  cabal-verbosity: normal
  cabal-verbose: false
  split-objs: false

  # Since 1.8. Starting with 2.0, the default is true
  interleaved-output: true

  # Since 1.10
  ddump-dir: ""
```

The meanings of these settings correspond directly with the CLI flags of the
same name. See the [build command docs](build_command.md) and the
[users guide](GUIDE.md#the-build-command) for more info.

### dump-logs

(Since 1.3.0)

Control which log output from local non-dependency packages to print to the
console. By default, Stack will only do this when building a single target
package or if the log contains warnings, to avoid generating unnecessarily
verbose output.

```yaml
dump-logs: none      # don't dump logs even if they contain warnings
dump-logs: warning   # default: dump logs that contain warnings
dump-logs: all       # dump all logs for local non-dependency packages
```

### templates

Templates used with `stack new` have a number of parameters that affect the
generated code. These can be set for all new projects you create. The result of
them can be observed in the generated LICENSE and cabal files. The value for all
of these parameters must be strings.

The parameters are: `author-email`, `author-name`, `category`, `copyright`, `year` and `github-username`.

* _author-email_ - sets the `maintainer` property in cabal
* _author-name_ - sets the `author` property in cabal and the name used in
  LICENSE
* _category_ - sets the `category` property in cabal. This is used in Hackage.
  For examples of categories see [Packages by
  category](https://hackage.haskell.org/packages/). It makes sense for
  `category` to be set on a per project basis because it is uncommon for all
  projects a user creates to belong to the same category. The category can be
  set per project by passing `-p "category:value"` to the `stack new` command.
* _copyright_ - sets the `copyright` property in cabal. It is typically the
  name of the holder of the copyright on the package and the year(s) from which
  copyright is claimed. For example: `Copyright (c) 2006-2007 Joe Bloggs`
* _year_ - if `copyright` is not specified, `year` and `author-name` are used
  to generate the copyright property in cabal. If `year` is not specified, it
  defaults to the current year.
* _github-username_ - used to generate `homepage` and `source-repository` in
  cabal. For instance `github-username: myusername` and `stack new my-project new-template`
  would result:

```yaml
homepage: http://github.com/myusername/my-project#readme

source-repository head
  type: git
  location: https://github.com/myusername/my-project
```

These properties can be set in `config.yaml` as follows:
```yaml
templates:
  params:
    author-name: Your Name
    author-email: youremail@example.com
    category: Your Projects Category
    copyright: 'Copyright (c) 2022 Your Name'
    github-username: yourusername
```

Additionally, `stack new` can automatically initialize source control repositories
in the directories it creates.  Source control tools can be specified with the
`scm-init` option.  At the moment, only `git` is supported.

```yaml
templates:
  scm-init: git
```

### save-hackage-creds

Controls whether, when using `stack upload`, the user's Hackage
username and password are stored in a local file. Default: true.

```yaml
save-hackage-creds: true
```

Since 1.5.0

### hackage-base-url

Sets the address of the Hackage server to upload the package to. Default is
`https://hackage.haskell.org/`.

```yaml
hackage-base-url: https://hackage.example.com/
```

Since 1.9.1

### ignore-revision-mismatch

This flag was introduced in Stack 1.6, and removed in Stack 1.11 with
the move to Pantry. You will receive a warning if this configuration
value is set.

### urls

Customize the URLs where `stack` looks for snapshot build plans.

The default configuration is

```yaml
urls:
  latest-snapshot: https://www.stackage.org/download/snapshots.json
```

### jobs

Specifies how many build tasks should be run in parallel. This can be overloaded
on the commandline via `-jN`, for example `-j2`.  The default is to use the
number of processors reported by your CPU.  One usage for this might be to avoid
running out of memory by setting it to 1, like this:

```yaml
jobs: 1
```

### work-dir

Specifies relative path of work directory (default is `.stack-work`. This can
also be specified by env var or cli flag, in particular, the earlier items in
this list take precedence:

1. `--work-dir DIR` passed on the commandline
2. `work-dir` in stack.yaml
3. `STACK_WORK` environment variable

Since 0.1.10.0

### skip-msys

Skips checking for and installing MSYS2 when stack is setting up the
environment.  This is only useful on Windows machines, and usually doesn't make
sense in project configurations, just in `config.yaml`.  Defaults to `false`, so
if this is used, it only really makes sense to use it like this:

```yaml
skip-msys: true
```

Since 0.1.2.0

### concurrent-tests

This option specifies whether test-suites should be executed concurrently with
each-other. The default for this is true, since this is usually fine and it
often means that tests can complete earlier. However, if some test-suites
require exclusive access to some resource, or require a great deal of CPU or
memory resources, then it makes sense to set this to `false` (the default is
`true`).

```yaml
concurrent-tests: false
```

Since 0.1.2.0

### extra-path

This option specifies additional directories to prepend to the PATH environment
variable.  These will be used when resolving the location of executables, and
will also be visible in the `PATH` variable of processes run by stack.

For example, to prepend `/path-to-some-dep/bin` to your PATH:

```yaml
extra-path:
- /path-to-some-dep/bin
```

One thing to note is that other paths added by stack - things like the project's
bin dir and the compiler's bin dir - will take precedence over those specified
here (the automatic paths get prepended).

Since 0.1.4.0

### local-programs-path

This overrides the location of the programs directory, where tools like ghc and
MSYS2 get installed.

On most systems, this defaults to a folder called `programs`
within the stack root directory. On Windows, if the `LOCALAPPDATA` environment
variable exists, then it defaults to `%LOCALAPPDATA%\Programs\stack`, which
follows Windows' conventions.

__NOTE__: On Windows, if there is a space character in the `%LOCALAPPDATA%` path
(which may be the case if the relevant user account name and its corresponding
user profie path have a space) this may cause problems with building packages
that make use of the GNU project's `autoconf` package and `configure` shell
script files. That may be the case particularly if there is no corresponding
short name ('8 dot 3' name) for the folder in the path with the space (which may
be the case if '8 dot 3' names have been stripped or their creation not enabled
by default). If there are problems building, it will be necessary to override
the default location of stack's programs directory to specify an alternative
path that does not contain space characters. Examples of packages on Hackage
that make use of `configure` are `network` and `process`.

Since 1.3.0

### default-template

This option specifies which template to use with `stack new`, when none is
specified. The default is called `new-template`. The other templates are listed
in [the stack-templates repo](https://github.com/commercialhaskell/stack-templates/).

### color

This option specifies when to use color in output. The option is used as
`color: <WHEN>`, where `<WHEN>` is 'always', 'never', or 'auto'. On Windows
versions before Windows 10, for terminals that do not support color codes, the
default is 'never'; color may work on terminals that support color codes.

The color use can also be set at the command line using the equivalent
`--color=<WHEN>` global option. Color use set at the command line takes
precedence over that set in a yaml configuration file.

(The British English spelling (colour) is also accepted. In yaml configuration
files, the American spelling is the alternative that has priority.)

### stack-colors

Stack uses styles to format some of its output. The default styles do not work
well with every terminal theme. This option specifies stack's output styles,
allowing new styles to replace the defaults. The option is used as
`stack-colors: <STYLES>`, where `<STYLES>` is a colon-delimited sequence of
key=value, 'key' is a style name and 'value' is a semicolon-delimited list of
'ANSI' SGR (Select Graphic Rendition) control codes (in decimal). Use the
command `stack ls stack-colors --basic` to see the current sequence.

The 'ANSI' standards refer to (1) standard ECMA-48 'Control Functions for Coded
Character Sets' (5th edition, 1991); (2) extensions in ITU-T Recommendation
(previously CCITT Recommendation) T.416 (03/93) 'Information Technology – Open
Document Architecture (ODA) and Interchange Format: Character Content
Architectures' (also published as ISO/IEC International Standard 8613-6); and
(3) further extensions used by 'XTerm', a terminal emulator for the X Window
System. The 'ANSI' SGR codes are described in a
[Wikipedia article](http://en.wikipedia.org/wiki/ANSI_escape_code)
and those codes supported on current versions of Windows in
[Microsoft's documentation](https://docs.microsoft.com/en-us/windows/console/console-virtual-terminal-sequences).

For example, users of the popular
[Solarized Dark](https://ethanschoonover.com/solarized/)
terminal theme might wish to set the styles as follows:

```yaml
stack-colors: error=31:good=32:shell=35:dir=34:recommendation=32:target=95:module=35:package-component=95:secondary=92:highlight=32
```
The styles can also be set at the command line using the equivalent `--stack-colors=<STYLES>`
global option. Styles set at the command line take precedence over those set in
a yaml configuration file. (In respect of styles used in verbose output, some of
that output occurs before the configuration file is processed.)

(The British English spelling (colour) is also accepted. In yaml configuration
files, the American spelling is the alternative that has priority.)

### hide-source-paths

Stack will use the `-fhide-source-paths` option by default for GHC >= 8.2, unless this
option is set to `false` as in the following example:

```yaml
hide-source-paths: false
```

Build output when enabled:

```
...
[1 of 2] Compiling Lib
[2 of 2] Compiling Paths_test_pr
...
```

Build output when disabled:

```
...
[1 of 2] Compiling Lib              ( src/Lib.hs, .stack-work/dist/x86_64-linux-tinfo6/Cabal-2.4.0.1/build/Lib.o )
...
```

### recommend-stack-upgrade

When Stack notices that a new version of Stack is available, should it notify the user?

```yaml
recommend-stack-upgrade: true
```

Since 2.0

### stack-developer-mode

Turns on a mode where some messages are printed at WARN level instead of DEBUG level, especially useful for developers of Stack itself. For official distributed binaries, this is set to `false` by default. When you build from source, it is set to `true` by default.

```yaml
stack-developer-mode: false
```

Since 2.3.3

### snapshot-location-base
Sets the base location of LTS Haskell/Stackage Nightly snapshots. Default is https://raw.githubusercontent.com/commercialhaskell/stackage-snapshots/master/ (as set in the `pantry` library).

For example:
```yaml
snapshot-location-base: https://example.com/snapshots/location/
```
has the following effect:
* `lts-X.Y` expands to `https://example.com/snapshots/location/lts/X/Y.yaml`
* `nightly-YYYY-MM-DD` expands to `https://example.com/snapshots/location/nightly/YYYY/M/D.yaml`

This field is convenient in setups that restrict access to GitHub, for instance closed corporate setups. In this setting, it is common for the development environment to have general access to the internet, but not for testing/building environments. To avoid the firewall, one can run a local snapshots mirror and then use a custom `snapshot-location-base` in the closed environments only.

<<<<<<< HEAD
Since 2.5.0

## Customisation

### GHC installation customisation (experimental)

On Unix-like operating systems and Windows, Stack's installation procedure can
be fully customised by placing a `sh` shell script (a 'hook') in the Stack root
directory at `hooks/ghc-install.sh`. On Unix-like operating systems, the script
file must be made executable. The script is run by the `sh` application (which
is provided by MSYS2 on Windows).

The script **must** return an exit code of `0` and the standard output **must**
be the absolute path to the GHC binary that was installed. Otherwise Stack will
ignore the script and possibly fall back to its own installation procedure.

The script is not run when `system-ghc: true`.

When `install-ghc: false`, the script is still run, which allows you to ensure
that only your script will install GHC and Stack won't default to its own
installation logic, even when the script fails.

An example script is:

```sh
#!/bin/sh

set -eu

case $HOOK_GHC_TYPE in
	bindist)
		# install GHC here, not printing to stdout, e.g.:
		#   command install $HOOK_GHC_VERSION >/dev/null
		;;
	git)
		>&2 echo "Hook doesn't support installing from source"
		exit 1
		;;
	*)
		>&2 echo "Unsupported GHC installation type: $HOOK_GHC_TYPE"
		exit 2
		;;
esac
		
echo "location/to/ghc/executable"
```

The following environment variables are always available to the script:

* `HOOK_GHC_TYPE = "bindist" | "git" | "ghcjs"`

For "bindist", additional variables are:

* `HOOK_GHC_VERSION = <ver>`

For "git", additional variables are:

* `HOOK_GHC_COMMIT = <commit>`
* `HOOK_GHC_FLAVOR = <flavor>`

For "ghcjs", additional variables are:

* `HOOK_GHC_VERSION = <ver>`
* `HOOK_GHCJS_VERSION = <ver>`

Since 2.7.X
=======
Since 2.5.0
>>>>>>> a638e811
<|MERGE_RESOLUTION|>--- conflicted
+++ resolved
@@ -1264,7 +1264,6 @@
 
 This field is convenient in setups that restrict access to GitHub, for instance closed corporate setups. In this setting, it is common for the development environment to have general access to the internet, but not for testing/building environments. To avoid the firewall, one can run a local snapshots mirror and then use a custom `snapshot-location-base` in the closed environments only.
 
-<<<<<<< HEAD
 Since 2.5.0
 
 ## Customisation
@@ -1330,7 +1329,4 @@
 * `HOOK_GHC_VERSION = <ver>`
 * `HOOK_GHCJS_VERSION = <ver>`
 
-Since 2.7.X
-=======
-Since 2.5.0
->>>>>>> a638e811
+Since 2.7.X