--- conflicted
+++ resolved
@@ -1,9 +1,5 @@
 name: stack
-<<<<<<< HEAD
 version: '2.9.0.2'
-=======
-version: '2.10.0'
->>>>>>> ec933761
 synopsis: The Haskell Tool Stack
 description: |
   Please see the documentation at <https://docs.haskellstack.org>
