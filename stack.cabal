cabal-version: 2.0

-- This file has been generated from package.yaml by hpack version 0.36.0.
--
-- see: https://github.com/sol/hpack

name:           stack
<<<<<<< HEAD
version:        2.16.0
=======
version:        2.15.6
>>>>>>> 31c0154c
synopsis:       The Haskell Tool Stack
description:    Please see the documentation at <https://docs.haskellstack.org>
                for usage information.
                .
                If building a 'stack' executable for distribution, please download the
                source code from <https://github.com/commercialhaskell/stack/releases>
                and build it using Stack itself in order to ensure identical behaviour
                to official binaries. This package on Hackage is provided for convenience
                and bootstrapping purposes.
                .
                Note that the API for the library is not currently stable, and may
                change significantly, even between minor releases. It is
                currently only intended for use by the executable.
category:       Development
homepage:       http://haskellstack.org
bug-reports:    https://github.com/commercialhaskell/stack/issues
author:         Commercial Haskell SIG
maintainer:     manny@fpcomplete.com
license:        BSD3
license-file:   LICENSE
build-type:     Custom
extra-source-files:
    CONTRIBUTING.md
    ChangeLog.md
    README.md
    stack.yaml
    doc/azure_ci.md
    doc/build_command.md
    doc/build_overview.md
    doc/ChangeLog.md
    doc/CI.md
    doc/clean_command.md
    doc/config_command.md
    doc/CONTRIBUTING.md
    doc/custom_snapshot.md
    doc/debugging.md
    doc/dev_containers.md
    doc/developing_on_windows.md
    doc/docker_command.md
    doc/docker_integration.md
    doc/dot_command.md
    doc/editor_integration.md
    doc/environment_variables.md
    doc/eval_command.md
    doc/exec_command.md
    doc/faq.md
    doc/ghc_command.md
    doc/ghci.md
    doc/global_flags.md
    doc/glossary.md
    doc/GUIDE.md
    doc/GUIDE_advanced.md
    doc/hoogle_command.md
    doc/hpc_command.md
    doc/ide_command.md
    doc/init_command.md
    doc/install_and_upgrade.md
    doc/list_command.md
    doc/lock_files.md
    doc/ls_command.md
    doc/new_command.md
    doc/nix_integration.md
    doc/nonstandard_project_init.md
    doc/other_resources.md
    doc/pantry.md
    doc/path_command.md
    doc/purge_command.md
    doc/query_command.md
    doc/README.md
    doc/run_command.md
    doc/runghc_command.md
    doc/script_command.md
    doc/scripts.md
    doc/sdist_command.md
    doc/setup_command.md
    doc/shell_autocompletion.md
    doc/SIGNING_KEY.md
    doc/Stack_and_VS_Code.md
    doc/stack_root.md
    doc/stack_work.md
    doc/stack_yaml_vs_cabal_package_file.md
    doc/templates_command.md
    doc/travis_ci.md
    doc/uninstall_command.md
    doc/unpack_command.md
    doc/update_command.md
    doc/upgrade_command.md
    doc/upload_command.md
    doc/yaml_configuration.md
    src/setup-shim/StackSetupShim.hs
    tests/unit/package-dump/ghc-7.10.txt
    tests/unit/package-dump/ghc-7.8.4-osx.txt
    tests/unit/package-dump/ghc-7.8.txt
    tests/unit/package-dump/ghc-head.txt
    tests/unit/Stack/Untar/test1.tar.gz
    tests/unit/Stack/Untar/test2.tar.gz
    cabal.project
    cabal.config

source-repository head
  type: git
  location: https://github.com/commercialhaskell/stack

custom-setup
  setup-depends:
      Cabal <3.12
    , base >=4.14.3.0 && <5
    , filepath

flag developer-mode
  description: By default, output extra developer information.
  manual: True
  default: False

flag disable-git-info
  description: Disable inclusion of current Git information in the Stack executable when it is built.
  manual: True
  default: False

flag disable-stack-upload
  description: For use only during development and debugging. Disable 'stack upload' so that it does not make HTTP requests. Stack will output information about the HTTP request(s) that it would have made if the command was enabled.
  manual: True
  default: False

flag hide-dependency-versions
  description: Hides dependency versions from 'stack --version'. Used only when building a Stack executable for official release. Note to packagers/distributors: DO NOT OVERRIDE THIS FLAG IF YOU ARE BUILDING STACK ANY OTHER WAY (e.g. using Cabal or from Hackage), as it makes debugging support requests more difficult.
  manual: True
  default: False

flag integration-tests
  description: Run the integration test suite.
  manual: True
  default: False

flag static
  description: When building the Stack executable, or the stack-integration-test executable, pass the -static and -pthread flags to the linker used by GHC.
  manual: True
  default: False

flag supported-build
  description: If false, causes 'stack --version' to issue a warning about the build being unsupported. Used only when building a Stack executable for official release. Note to packagers/distributors: DO NOT OVERRIDE THIS FLAG IF YOU ARE BUILDING STACK ANY OTHER WAY (e.g. using Cabal or from Hackage), as it makes debugging support requests more difficult.
  manual: True
  default: False

library
  exposed-modules:
      Codec.Archive.Tar.Utf8
      Control.Concurrent.Execute
      Data.Attoparsec.Args
      Data.Attoparsec.Combinators
      Data.Attoparsec.Interpreter
      Data.Monoid.Map
      GHC.Utils.GhcPkg.Main.Compat
      Network.HTTP.StackClient
      Options.Applicative.Args
      Options.Applicative.Builder.Extra
      Options.Applicative.Complicated
      Path.CheckInstall
      Path.Extended
      Path.Extra
      Path.Find
      Stack
      Stack.Build
      Stack.Build.Cache
      Stack.Build.ConstructPlan
      Stack.Build.Execute
      Stack.Build.ExecuteEnv
      Stack.Build.ExecutePackage
      Stack.Build.Haddock
      Stack.Build.Installed
      Stack.Build.Source
      Stack.Build.Target
      Stack.BuildInfo
      Stack.BuildOpts
      Stack.BuildPlan
      Stack.CLI
      Stack.Clean
      Stack.Component
      Stack.ComponentFile
      Stack.Config
      Stack.Config.Build
      Stack.Config.ConfigureScript
      Stack.Config.Docker
      Stack.Config.Nix
      Stack.ConfigCmd
      Stack.Constants
      Stack.Constants.Config
      Stack.Constants.StackProgName
      Stack.Coverage
      Stack.DefaultColorWhen
      Stack.DependencyGraph
      Stack.Docker
      Stack.DockerCmd
      Stack.Dot
      Stack.Eval
      Stack.Exec
      Stack.FileWatch
      Stack.GhcPkg
      Stack.Ghci
      Stack.Ghci.Script
      Stack.Hoogle
      Stack.IDE
      Stack.Init
      Stack.List
      Stack.Ls
      Stack.Lock
      Stack.New
      Stack.Nix
      Stack.Options.BenchParser
      Stack.Options.BuildMonoidParser
      Stack.Options.BuildParser
      Stack.Options.CleanParser
      Stack.Options.ConfigParser
      Stack.Options.Completion
      Stack.Options.DockerParser
      Stack.Options.DotParser
      Stack.Options.EvalParser
      Stack.Options.ExecParser
      Stack.Options.GhcBuildParser
      Stack.Options.GhciParser
      Stack.Options.GhcVariantParser
      Stack.Options.GlobalParser
      Stack.Options.HaddockParser
      Stack.Options.HpcReportParser
      Stack.Options.InitParser
      Stack.Options.LogLevelParser
      Stack.Options.LsParser
      Stack.Options.NewParser
      Stack.Options.NixParser
      Stack.Options.PackageParser
      Stack.Options.PathParser
      Stack.Options.SDistParser
      Stack.Options.ScriptParser
      Stack.Options.SetupParser
      Stack.Options.SnapshotParser
      Stack.Options.TestParser
      Stack.Options.UnpackParser
      Stack.Options.UpgradeParser
      Stack.Options.UploadParser
      Stack.Options.Utils
      Stack.Package
      Stack.PackageDump
      Stack.PackageFile
      Stack.Path
      Stack.Prelude
      Stack.Query
      Stack.Runners
      Stack.Script
      Stack.SDist
      Stack.Setup
      Stack.Setup.Installed
      Stack.SetupCmd
      Stack.SourceMap
      Stack.Storage.Project
      Stack.Storage.User
      Stack.Storage.Util
      Stack.Templates
      Stack.Types.AddCommand
      Stack.Types.AllowNewerDeps
      Stack.Types.ApplyGhcOptions
      Stack.Types.ApplyProgOptions
      Stack.Types.Build
      Stack.Types.Build.ConstructPlan
      Stack.Types.Build.Exception
      Stack.Types.BuildConfig
      Stack.Types.BuildOpts
      Stack.Types.BuildOptsCLI
      Stack.Types.BuildOptsMonoid
      Stack.Types.CabalConfigKey
      Stack.Types.Cache
      Stack.Types.Casa
      Stack.Types.ColorWhen
      Stack.Types.CompCollection
      Stack.Types.CompilerBuild
      Stack.Types.CompilerPaths
      Stack.Types.Compiler
      Stack.Types.Component
      Stack.Types.ComponentUtils
      Stack.Types.Config
      Stack.Types.Config.Exception
      Stack.Types.ConfigMonoid
      Stack.Types.ConfigureOpts
      Stack.Types.Curator
      Stack.Types.Dependency
      Stack.Types.DependencyTree
      Stack.Types.Docker
      Stack.Types.DockerEntrypoint
      Stack.Types.DotConfig
      Stack.Types.DotOpts
      Stack.Types.DownloadInfo
      Stack.Types.DumpLogs
      Stack.Types.DumpPackage
      Stack.Types.EnvConfig
      Stack.Types.EnvSettings
      Stack.Types.ExtraDirs
      Stack.Types.FileDigestCache
      Stack.Types.GHCDownloadInfo
      Stack.Types.GHCVariant
      Stack.Types.GhcOptionKey
      Stack.Types.GhcOptions
      Stack.Types.GhcPkgId
      Stack.Types.GlobalOpts
      Stack.Types.GlobalOptsMonoid
      Stack.Types.Installed
      Stack.Types.InterfaceOpt
      Stack.Types.IsMutable
      Stack.Types.LockFileBehavior
      Stack.Types.MsysEnvironment
      Stack.Types.NamedComponent
      Stack.Types.Nix
      Stack.Types.Package
      Stack.Types.PackageFile
      Stack.Types.PackageName
      Stack.Types.ParentMap
      Stack.Types.Platform
      Stack.Types.Project
      Stack.Types.ProjectAndConfigMonoid
      Stack.Types.ProjectConfig
      Stack.Types.PvpBounds
      Stack.Types.Runner
      Stack.Types.SCM
      Stack.Types.SetupInfo
      Stack.Types.Snapshot
      Stack.Types.SourceMap
      Stack.Types.StackYamlLoc
      Stack.Types.Storage
      Stack.Types.TemplateName
      Stack.Types.UnusedFlags
      Stack.Types.UploadOpts
      Stack.Types.Version
      Stack.Types.VersionedDownloadInfo
      Stack.Uninstall
      Stack.Unpack
      Stack.Update
      Stack.Upgrade
      Stack.Upload
      System.Info.ShortPathName
      System.Permissions
      System.Process.Pager
      System.Terminal
      Build_stack
      Paths_stack
  autogen-modules:
      Build_stack
      Paths_stack
  hs-source-dirs:
      src
  ghc-options: -fwrite-ide-info -hiedir=.hie -Wall -Wmissing-export-lists -optP-Wno-nonportable-include-path -Widentities
  build-depends:
      Cabal >=3.8.1.0
    , aeson >=2.0.3.0
    , aeson-warning-parser >=0.1.1
    , ansi-terminal >=1.0.2
    , array
    , async
    , attoparsec
    , base >=4.16.0.0 && <5
    , base64-bytestring
    , bytestring
    , casa-client >=0.0.2
    , companion
    , conduit
    , conduit-extra
    , containers
    , crypton
    , directory
    , echo
    , exceptions
    , extra
    , file-embed
    , filelock
    , filepath
    , fsnotify >=0.4.1
    , generic-deriving
    , ghc-boot
    , hi-file-parser >=0.1.6.0
    , hpack >=0.36.0
    , hpc
    , http-client
    , http-client-tls >=0.3.6.2
    , http-conduit
    , http-download >=0.2.1.0
    , http-types
    , memory
    , microlens
    , mtl
    , mustache
    , neat-interpolation
    , open-browser
    , optparse-applicative >=0.18.1.0
    , pantry >=0.10.0
    , path >=0.9.5
    , path-io
    , persistent >=2.14.0.0 && <2.15
    , persistent-sqlite
    , pretty
    , process >=1.6.13.2
    , project-template
    , random
    , rio >=0.1.22.0
    , rio-prettyprint >=0.1.8.0
    , split
    , stm
    , tar
    , template-haskell
    , text
    , time
    , transformers
    , unix-compat
    , unordered-containers
    , vector
    , yaml
    , zlib
  default-language: GHC2021
  if os(windows)
    cpp-options: -DWINDOWS
    build-depends:
        Win32
  else
    build-depends:
        unix
    build-tool-depends:
        hsc2hs:hsc2hs
  if impl(ghc >= 9.4.5) && os(windows)
    build-depends:
        network >=3.1.2.9
  if flag(developer-mode)
    cpp-options: -DSTACK_DEVELOPER_MODE_DEFAULT=True
  else
    cpp-options: -DSTACK_DEVELOPER_MODE_DEFAULT=False
  if flag(disable-stack-upload)
    cpp-options: -DSTACK_DISABLE_STACK_UPLOAD=True
  else
    cpp-options: -DSTACK_DISABLE_STACK_UPLOAD=False
  if os(windows)
    other-modules:
        Stack.Constants.UsrLibDirs
        Stack.Docker.Handlers
        System.Posix.User
        System.Uname
    hs-source-dirs:
        src/windows/
  else
    other-modules:
        Stack.Constants.UsrLibDirs
        Stack.Docker.Handlers
        System.Uname
    hs-source-dirs:
        src/unix/
    c-sources:
        src/unix/cbits/uname.c
  if !(flag(disable-git-info))
    cpp-options: -DUSE_GIT_INFO
    build-depends:
        githash
      , optparse-simple
  if flag(hide-dependency-versions)
    cpp-options: -DHIDE_DEP_VERSIONS
  if flag(supported-build)
    cpp-options: -DSUPPORTED_BUILD

executable stack
  main-is: Main.hs
  other-modules:
      Paths_stack
  autogen-modules:
      Paths_stack
  hs-source-dirs:
      app
  ghc-options: -fwrite-ide-info -hiedir=.hie -Wall -Wmissing-export-lists -optP-Wno-nonportable-include-path -threaded -rtsopts
  build-depends:
      Cabal >=3.8.1.0
    , aeson >=2.0.3.0
    , aeson-warning-parser >=0.1.1
    , ansi-terminal >=1.0.2
    , array
    , async
    , attoparsec
    , base >=4.16.0.0 && <5
    , base64-bytestring
    , bytestring
    , casa-client >=0.0.2
    , companion
    , conduit
    , conduit-extra
    , containers
    , crypton
    , directory
    , echo
    , exceptions
    , extra
    , file-embed
    , filelock
    , filepath
    , fsnotify >=0.4.1
    , generic-deriving
    , ghc-boot
    , hi-file-parser >=0.1.6.0
    , hpack >=0.36.0
    , hpc
    , http-client
    , http-client-tls >=0.3.6.2
    , http-conduit
    , http-download >=0.2.1.0
    , http-types
    , memory
    , microlens
    , mtl
    , mustache
    , neat-interpolation
    , open-browser
    , optparse-applicative >=0.18.1.0
    , pantry >=0.10.0
    , path >=0.9.5
    , path-io
    , persistent >=2.14.0.0 && <2.15
    , persistent-sqlite
    , pretty
    , process >=1.6.13.2
    , project-template
    , random
    , rio >=0.1.22.0
    , rio-prettyprint >=0.1.8.0
    , split
    , stack
    , stm
    , tar
    , template-haskell
    , text
    , time
    , transformers
    , unix-compat
    , unordered-containers
    , vector
    , yaml
    , zlib
  default-language: GHC2021
  if os(windows)
    cpp-options: -DWINDOWS
    build-depends:
        Win32
  else
    build-depends:
        unix
    build-tool-depends:
        hsc2hs:hsc2hs
  if impl(ghc >= 9.4.5) && os(windows)
    build-depends:
        network >=3.1.2.9
  if flag(developer-mode)
    cpp-options: -DSTACK_DEVELOPER_MODE_DEFAULT=True
  else
    cpp-options: -DSTACK_DEVELOPER_MODE_DEFAULT=False
  if flag(disable-stack-upload)
    cpp-options: -DSTACK_DISABLE_STACK_UPLOAD=True
  else
    cpp-options: -DSTACK_DISABLE_STACK_UPLOAD=False
  if flag(static)
    ld-options: -static -pthread

executable stack-integration-test
  main-is: IntegrationSpec.hs
  other-modules:
      StackTest
      Paths_stack
  autogen-modules:
      Paths_stack
  hs-source-dirs:
      tests/integration
      tests/integration/lib
  ghc-options: -fwrite-ide-info -hiedir=.hie -Wall -Wmissing-export-lists -optP-Wno-nonportable-include-path -threaded -rtsopts -with-rtsopts=-N
  build-depends:
      Cabal >=3.8.1.0
    , aeson >=2.0.3.0
    , aeson-warning-parser >=0.1.1
    , ansi-terminal >=1.0.2
    , array
    , async
    , attoparsec
    , base >=4.16.0.0 && <5
    , base64-bytestring
    , bytestring
    , casa-client >=0.0.2
    , companion
    , conduit
    , conduit-extra
    , containers
    , crypton
    , directory
    , echo
    , exceptions
    , extra
    , file-embed
    , filelock
    , filepath
    , fsnotify >=0.4.1
    , generic-deriving
    , ghc-boot
    , hi-file-parser >=0.1.6.0
    , hpack >=0.36.0
    , hpc
    , hspec
    , http-client
    , http-client-tls >=0.3.6.2
    , http-conduit
    , http-download >=0.2.1.0
    , http-types
    , memory
    , microlens
    , mtl
    , mustache
    , neat-interpolation
    , open-browser
    , optparse-applicative >=0.18.1.0
    , optparse-generic
    , pantry >=0.10.0
    , path >=0.9.5
    , path-io
    , persistent >=2.14.0.0 && <2.15
    , persistent-sqlite
    , pretty
    , process >=1.6.13.2
    , project-template
    , random
    , rio >=0.1.22.0
    , rio-prettyprint >=0.1.8.0
    , split
    , stm
    , tar
    , template-haskell
    , text
    , time
    , transformers
    , unix-compat
    , unordered-containers
    , vector
    , yaml
    , zlib
  default-language: GHC2021
  if os(windows)
    cpp-options: -DWINDOWS
    build-depends:
        Win32
  else
    build-depends:
        unix
    build-tool-depends:
        hsc2hs:hsc2hs
  if impl(ghc >= 9.4.5) && os(windows)
    build-depends:
        network >=3.1.2.9
  if flag(developer-mode)
    cpp-options: -DSTACK_DEVELOPER_MODE_DEFAULT=True
  else
    cpp-options: -DSTACK_DEVELOPER_MODE_DEFAULT=False
  if flag(disable-stack-upload)
    cpp-options: -DSTACK_DISABLE_STACK_UPLOAD=True
  else
    cpp-options: -DSTACK_DISABLE_STACK_UPLOAD=False
  if !(flag(integration-tests))
    buildable: False
  if flag(static)
    ld-options: -static -pthread

test-suite stack-unit-test
  type: exitcode-stdio-1.0
  main-is: Spec.hs
  other-modules:
      Stack.ArgsSpec
      Stack.Build.ExecuteSpec
      Stack.Build.TargetSpec
      Stack.Config.DockerSpec
      Stack.ConfigSpec
      Stack.DotSpec
      Stack.Ghci.ScriptSpec
      Stack.GhciSpec
      Stack.LockSpec
      Stack.NixSpec
      Stack.PackageDumpSpec
      Stack.Types.TemplateNameSpec
      Stack.UploadSpec
      Paths_stack
  autogen-modules:
      Paths_stack
  hs-source-dirs:
      tests/unit
  ghc-options: -fwrite-ide-info -hiedir=.hie -Wall -Wmissing-export-lists -optP-Wno-nonportable-include-path -threaded
  build-depends:
      Cabal >=3.8.1.0
    , QuickCheck
    , aeson >=2.0.3.0
    , aeson-warning-parser >=0.1.1
    , ansi-terminal >=1.0.2
    , array
    , async
    , attoparsec
    , base >=4.16.0.0 && <5
    , base64-bytestring
    , bytestring
    , casa-client >=0.0.2
    , companion
    , conduit
    , conduit-extra
    , containers
    , crypton
    , directory
    , echo
    , exceptions
    , extra
    , file-embed
    , filelock
    , filepath
    , fsnotify >=0.4.1
    , generic-deriving
    , ghc-boot
    , hi-file-parser >=0.1.6.0
    , hpack >=0.36.0
    , hpc
    , hspec
    , http-client
    , http-client-tls >=0.3.6.2
    , http-conduit
    , http-download >=0.2.1.0
    , http-types
    , memory
    , microlens
    , mtl
    , mustache
    , neat-interpolation
    , open-browser
    , optparse-applicative >=0.18.1.0
    , pantry >=0.10.0
    , path >=0.9.5
    , path-io
    , persistent >=2.14.0.0 && <2.15
    , persistent-sqlite
    , pretty
    , process >=1.6.13.2
    , project-template
    , random
    , raw-strings-qq
    , rio >=0.1.22.0
    , rio-prettyprint >=0.1.8.0
    , split
    , stack
    , stm
    , tar
    , template-haskell
    , text
    , time
    , transformers
    , unix-compat
    , unordered-containers
    , vector
    , yaml
    , zlib
  default-language: GHC2021
  if os(windows)
    cpp-options: -DWINDOWS
    build-depends:
        Win32
  else
    build-depends:
        unix
    build-tool-depends:
        hsc2hs:hsc2hs
  if impl(ghc >= 9.4.5) && os(windows)
    build-depends:
        network >=3.1.2.9
  if flag(developer-mode)
    cpp-options: -DSTACK_DEVELOPER_MODE_DEFAULT=True
  else
    cpp-options: -DSTACK_DEVELOPER_MODE_DEFAULT=False
  if flag(disable-stack-upload)
    cpp-options: -DSTACK_DISABLE_STACK_UPLOAD=True
  else
    cpp-options: -DSTACK_DISABLE_STACK_UPLOAD=False
  if os(windows)
    other-modules:
        Stack.Ghci.FakePaths
    hs-source-dirs:
        tests/unit/windows/
  else
    other-modules:
        Stack.Ghci.FakePaths
    hs-source-dirs:
        tests/unit/unix/
  build-tool-depends:
      hspec-discover:hspec-discover<|MERGE_RESOLUTION|>--- conflicted
+++ resolved
@@ -5,11 +5,7 @@
 -- see: https://github.com/sol/hpack
 
 name:           stack
-<<<<<<< HEAD
 version:        2.16.0
-=======
-version:        2.15.6
->>>>>>> 31c0154c
 synopsis:       The Haskell Tool Stack
 description:    Please see the documentation at <https://docs.haskellstack.org>
                 for usage information.
