--- conflicted
+++ resolved
@@ -7,18 +7,6 @@
 
 Major changes:
 
-<<<<<<< HEAD
-* Drop support for multiple package indices and legacy `00-index.tar` style
-  indices. See [#4137](https://github.com/commercialhaskell/stack/issues/4137).
-* Changes to parsing of packages in `stack.yaml` files:
-    * All package types besides local file paths must now be treated as `extra-dep`s.
-    * Only local filepaths can be specified in `packages`. All other
-      must be specified in `extra-deps`.
-    * The `extra-dep` key in `packages` is no longer supported; please
-      move any such specifications to `extra-deps`.
-* A new command, `stack freeze` has been added which outputs project
-  and snapshot definitions with dependencies pinned to their exact versions.
-=======
 * Switch over to pantry for managing packages. This is a major change
   to Stack's internals, and affects user-visible behavior in a few
   places. Some highlights:
@@ -45,7 +33,9 @@
       changes, existing cache files will in general be invalidated,
       resulting in Stack needing to rebuild many previously cached
       builds in the new version. Sorry :(.
->>>>>>> 6e89c5d8
+    * A new command, `stack freeze` has been added which outputs
+      project and snapshot definitions with dependencies pinned to
+      their exact versions.
 
 Behavior changes:
 
