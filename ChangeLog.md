--- conflicted
+++ resolved
@@ -31,15 +31,12 @@
 * Fuller help is provided at the command line if a subcommand is missing (for
   example, `stack ls` now yields the equivalent of `stack ls --help`). See
   [#809](https://github.com/commercialhaskell/stack/issues/809)
-<<<<<<< HEAD
 * Add build option `--cabal-verbosity=VERBOSITY` to specify the Cabal verbosity
   level (the option accepts Cabal's numerical and extended syntax).
   See [#1369](https://github.com/commercialhaskell/stack/issues/809)
-=======
 * Add the possibility of a `sh` script to customise fully GHC installation. See
   [#5585](https://github.com/commercialhaskell/stack/pull/5585)
 * `tools` subcommand added to `stack ls`, to list stack's installed tools.
->>>>>>> 6a7bd5dd
 
 Bug fixes:
 
