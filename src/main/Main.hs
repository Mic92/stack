{-# LANGUAGE NoImplicitPrelude #-}
{-# LANGUAGE CPP #-}
{-# LANGUAGE DeriveDataTypeable #-}
{-# LANGUAGE FlexibleContexts #-}
{-# LANGUAGE GADTs #-}
{-# LANGUAGE OverloadedStrings #-}
{-# LANGUAGE ScopedTypeVariables #-}
{-# LANGUAGE RecordWildCards #-}

#ifdef USE_GIT_INFO
{-# LANGUAGE TemplateHaskell #-}
#endif

-- | Main stack tool entry point.

module Main (main) where

#ifndef HIDE_DEP_VERSIONS
import qualified Build_stack
#endif
import           Stack.Prelude hiding (Display (..))
import           Control.Monad.Reader (local)
import           Control.Monad.Trans.Except (ExceptT)
import           Control.Monad.Writer.Lazy (Writer)
import           Data.Attoparsec.Args (parseArgs, EscapingMode (Escaping))
import           Data.Attoparsec.Interpreter (getInterpreterArgs)
import qualified Data.ByteString.Lazy as L
import           Data.List
import qualified Data.Map.Strict as Map
import qualified Data.Set as Set
import qualified Data.Text as T
import           Data.Version (showVersion)
import           RIO.Process
#ifdef USE_GIT_INFO
import           GitHash (giCommitCount, giHash, tGitInfoCwdTry)
#endif
import           Distribution.System (buildArch)
import qualified Distribution.Text as Cabal (display)
import           Distribution.Version (mkVersion')
import           GHC.IO.Encoding (mkTextEncoding, textEncodingName)
import           Options.Applicative
import           Options.Applicative.Help (errorHelp, stringChunk, vcatChunks)
import           Options.Applicative.Builder.Extra
import           Options.Applicative.Complicated
#ifdef USE_GIT_INFO
import           Options.Applicative.Simple (simpleVersion)
#endif
import           Options.Applicative.Types (ParserHelp(..))
import           Pantry (loadSnapshot)
import           Path
import           Path.IO
import qualified Paths_stack as Meta
import           RIO.PrettyPrint
import qualified RIO.PrettyPrint as PP (style)
import           Stack.Build
import           Stack.Build.Target (NeedTargets(..))
import           Stack.Clean (CleanCommand(..), CleanOpts(..), clean)
import           Stack.Config
import           Stack.ConfigCmd as ConfigCmd
import           Stack.Constants
import           Stack.Constants.Config
import           Stack.Coverage
import qualified Stack.Docker as Docker
import           Stack.Dot
import           Stack.GhcPkg (findGhcPkgField)
import qualified Stack.Nix as Nix
import           Stack.FileWatch
import           Stack.Freeze
import           Stack.Ghci
import           Stack.Hoogle
import           Stack.Ls
import qualified Stack.IDE as IDE
import           Stack.Init
import           Stack.New
import           Stack.Options.BuildParser
import           Stack.Options.CleanParser
import           Stack.Options.DockerParser
import           Stack.Options.DotParser
import           Stack.Options.ExecParser
import           Stack.Options.GhciParser
import           Stack.Options.GlobalParser
import           Stack.Options.FreezeParser

import           Stack.Options.HpcReportParser
import           Stack.Options.NewParser
import           Stack.Options.NixParser
import           Stack.Options.ScriptParser
import           Stack.Options.SDistParser
import           Stack.Options.Utils
import qualified Stack.Path
import           Stack.Runners
import           Stack.Script
import           Stack.SDist (getSDistTarball, checkSDistTarball, checkSDistTarball', SDistOpts(..))
import           Stack.Setup (withNewLocalBuildTargets)
import           Stack.SetupCmd
import qualified Stack.Sig as Sig
import           Stack.Types.Version
import           Stack.Types.Config
import           Stack.Types.NamedComponent
import           Stack.Types.SourceMap
import           Stack.Unpack
import           Stack.Upgrade
import qualified Stack.Upload as Upload
import qualified System.Directory as D
import           System.Environment (getProgName, getArgs, withArgs)
import           System.Exit
import           System.FilePath (isValid, pathSeparator, takeDirectory)
import qualified System.FilePath as FP
import           System.IO (stderr, stdin, stdout, BufferMode(..), hPutStrLn, hGetEncoding, hSetEncoding)
import           System.Terminal (hIsTerminalDeviceOrMinTTY)

-- | Change the character encoding of the given Handle to transliterate
-- on unsupported characters instead of throwing an exception
hSetTranslit :: Handle -> IO ()
hSetTranslit h = do
    menc <- hGetEncoding h
    case fmap textEncodingName menc of
        Just name
          | '/' `notElem` name -> do
              enc' <- mkTextEncoding $ name ++ "//TRANSLIT"
              hSetEncoding h enc'
        _ -> return ()

versionString' :: String
#ifdef USE_GIT_INFO
versionString' = concat $ concat
    [ [$(simpleVersion Meta.version)]
      -- Leave out number of commits for --depth=1 clone
      -- See https://github.com/commercialhaskell/stack/issues/792
    , case giCommitCount <$> $$tGitInfoCwdTry of
        Left _ -> []
        Right 1 -> []
        Right count -> [" (", show count, " commits)"]
    , [" ", Cabal.display buildArch]
    , [depsString, warningString]
    ]
#else
versionString' =
    showVersion Meta.version
    ++ ' ' : Cabal.display buildArch
    ++ depsString
    ++ warningString
#endif
  where
#ifdef HIDE_DEP_VERSIONS
    depsString = " hpack-" ++ VERSION_hpack
#else
    depsString = "\nCompiled with:\n" ++ unlines (map ("- " ++) Build_stack.deps)
#endif
#ifdef SUPPORTED_BUILD
    warningString = ""
#else
    warningString = unlines
      [ ""
      , "Warning: this is an unsupported build that may use different versions of"
      , "dependencies and GHC than the officially released binaries, and therefore may"
      , "not behave identically.  If you encounter problems, please try the latest"
      , "official build by running 'stack upgrade --force-download'."
      ]
#endif

main :: IO ()
main = do
  -- Line buffer the output by default, particularly for non-terminal runs.
  -- See https://github.com/commercialhaskell/stack/pull/360
  hSetBuffering stdout LineBuffering
  hSetBuffering stdin  LineBuffering
  hSetBuffering stderr LineBuffering
  hSetTranslit stdout
  hSetTranslit stderr
  args <- getArgs
  progName <- getProgName
  isTerminal <- hIsTerminalDeviceOrMinTTY stdout
  -- On Windows, where applicable, defaultColorWhen has the side effect of
  -- enabling ANSI for ANSI-capable native (ConHost) terminals, if not already
  -- ANSI-enabled.
  execExtraHelp args
                Docker.dockerHelpOptName
                (dockerOptsParser False)
                ("Only showing --" ++ Docker.dockerCmdName ++ "* options.")
  execExtraHelp args
                Nix.nixHelpOptName
                (nixOptsParser False)
                ("Only showing --" ++ Nix.nixCmdName ++ "* options.")

  currentDir <- D.getCurrentDirectory
  eGlobalRun <- try $ commandLineHandler currentDir progName False
  case eGlobalRun of
    Left (exitCode :: ExitCode) ->
      throwIO exitCode
    Right (globalMonoid,run) -> do
      global <- globalOptsFromMonoid isTerminal globalMonoid
      when (globalLogLevel global == LevelDebug) $ hPutStrLn stderr versionString'
      case globalReExecVersion global of
          Just expectVersion -> do
              expectVersion' <- parseVersionThrowing expectVersion
              unless (checkVersion MatchMinor expectVersion' (mkVersion' Meta.version))
                  $ throwIO $ InvalidReExecVersion expectVersion (showVersion Meta.version)
          _ -> return ()
      withRunnerGlobal global $ run `catch` \e ->
          -- This special handler stops "stack: " from being printed before the
          -- exception
          case fromException e of
              Just ec -> liftIO $ exitWith ec
              Nothing -> do
                  logError $ fromString $ displayException e
                  liftIO exitFailure

-- Vertically combine only the error component of the first argument with the
-- error component of the second.
vcatErrorHelp :: ParserHelp -> ParserHelp -> ParserHelp
vcatErrorHelp h1 h2 = h2 { helpError = vcatChunks [helpError h2, helpError h1] }

commandLineHandler
  :: FilePath
  -> String
  -> Bool
  -> IO (GlobalOptsMonoid, RIO Runner ())
commandLineHandler currentDir progName isInterpreter = complicatedOptions
  (mkVersion' Meta.version)
  (Just versionString')
  VERSION_hpack
  "stack - The Haskell Tool Stack"
  ""
  "stack's documentation is available at https://docs.haskellstack.org/"
  (globalOpts OuterGlobalOpts)
  (Just failureCallback)
  addCommands
  where
    failureCallback f args =
      case stripPrefix "Invalid argument" (fst (renderFailure f "")) of
          Just _ -> if isInterpreter
                    then parseResultHandler args f
                    else secondaryCommandHandler args f
                        >>= interpreterHandler currentDir args
          Nothing -> parseResultHandler args f

    parseResultHandler args f =
      if isInterpreter
      then do
        let hlp = errorHelp $ stringChunk
              (unwords ["Error executing interpreter command:"
                        , progName
                        , unwords args])
        handleParseResult (overFailure (vcatErrorHelp hlp) (Failure f))
      else handleParseResult (Failure f)

    addCommands = do
      unless isInterpreter (do
        addBuildCommand' "build"
                         "Build the package(s) in this directory/configuration"
                         buildCmd
                         (buildOptsParser Build)
        addBuildCommand' "install"
                         "Shortcut for 'build --copy-bins'"
                         buildCmd
                         (buildOptsParser Install)
        addCommand' "uninstall"
                    "DEPRECATED: This command performs no actions, and is present for documentation only"
                    uninstallCmd
                    (many $ strArgument $ metavar "IGNORED")
        addBuildCommand' "test"
                         "Shortcut for 'build --test'"
                         buildCmd
                         (buildOptsParser Test)
        addBuildCommand' "bench"
                         "Shortcut for 'build --bench'"
                         buildCmd
                         (buildOptsParser Bench)
        addBuildCommand' "haddock"
                         "Shortcut for 'build --haddock'"
                         buildCmd
                         (buildOptsParser Haddock)
        addCommand' "new"
         (unwords [ "Create a new project from a template."
                  , "Run `stack templates' to see available templates."
                  , "Note: you can also specify a local file or a"
                  , "remote URL as a template."
                  ] )
                    newCmd
                    newOptsParser
        addCommand' "templates"
         (unwords [ "Show how to find templates available for `stack new'."
                  , "`stack new' can accept a template from a remote repository"
                  , "(default: github), local file or remote URL."
                  , "Note: this downloads the help file."
                  ] )
                    templatesCmd
                    (pure ())
        addCommand' "init"
                    "Create stack project config from cabal or hpack package specifications"
                    initCmd
                    initOptsParser
        addCommand' "setup"
                    "Get the appropriate GHC for your project"
                    setupCmd
                    setupParser
        addCommand' "path"
                    "Print out handy path information"
                    Stack.Path.path
                    Stack.Path.pathParser
        addCommand' "ls"
                    "List command. (Supports snapshots, dependencies and stack's styles)"
                    lsCmd
                    lsParser
        addCommand' "unpack"
                    "Unpack one or more packages locally"
                    unpackCmd
                    ((,) <$> some (strArgument $ metavar "PACKAGE")
                         <*> optional (textOption $ long "to" <>
                                         help "Optional path to unpack the package into (will unpack into subdirectory)"))
        addCommand' "update"
                    "Update the package index"
                    updateCmd
                    (pure ())
        addCommand' "upgrade"
                    "Upgrade to the latest stack"
                    upgradeCmd
                    upgradeOpts
        addCommand'
            "upload"
            "Upload a package to Hackage"
            uploadCmd
            (sdistOptsParser True)
        addCommand'
            "sdist"
            "Create source distribution tarballs"
            sdistCmd
            (sdistOptsParser False)
        addCommand' "dot"
                    "Visualize your project's dependency graph using Graphviz dot"
                    dot
                    (dotOptsParser False) -- Default for --external is False.
        addCommand' "ghc"
                    "Run ghc"
                    execCmd
                    (execOptsParser $ Just ExecGhc)
        addCommand' "hoogle"
                    ("Run hoogle, the Haskell API search engine. Use 'stack exec' syntax " ++
                     "to pass Hoogle arguments, e.g. stack hoogle -- --count=20")
                    hoogleCmd
                    ((,,,) <$> many (strArgument (metavar "ARG"))
                          <*> boolFlags
                                  True
                                  "setup"
                                  "If needed: install hoogle, build haddocks and generate a hoogle database"
                                  idm
                          <*> switch
                                  (long "rebuild" <>
                                   help "Rebuild the hoogle database")
                          <*> switch
                                  (long "server" <>
                                   help "Start local Hoogle server"))
        )

      -- These are the only commands allowed in interpreter mode as well
      addCommand' "exec"
                  "Execute a command"
                  execCmd
                  (execOptsParser Nothing)
      addCommand' "run"
                  "Build and run an executable. Defaults to the first available executable if none is provided as the first argument."
                  execCmd
                  (execOptsParser $ Just ExecRun)
      addGhciCommand' "ghci"
                      "Run ghci in the context of package(s) (experimental)"
                      ghciCmd
                      ghciOptsParser
      addGhciCommand' "repl"
                      "Run ghci in the context of package(s) (experimental) (alias for 'ghci')"
                      ghciCmd
                      ghciOptsParser
      addCommand' "runghc"
                  "Run runghc"
                  execCmd
                  (execOptsParser $ Just ExecRunGhc)
      addCommand' "runhaskell"
                  "Run runghc (alias for 'runghc')"
                  execCmd
                  (execOptsParser $ Just ExecRunGhc)
      addCommand "script"
                 "Run a Stack Script"
                 globalFooter
                 scriptCmd
                 (\so gom ->
                    gom
                      { globalMonoidResolverRoot = First $ Just $ takeDirectory $ soFile so
                      })
                 (globalOpts OtherCmdGlobalOpts)
                 scriptOptsParser
      addCommand' "freeze"
                  "Show project or snapshot with pinned dependencies if there are any such"
                  freezeCmd
                  freezeOptsParser

      unless isInterpreter (do
        addCommand' "eval"
                    "Evaluate some haskell code inline. Shortcut for 'stack exec ghc -- -e CODE'"
                    evalCmd
                    (evalOptsParser "CODE")
        addCommand' "clean"
                    "Delete build artefacts for the project packages."
                    cleanCmd
                    (cleanOptsParser Clean)
        addCommand' "purge"
                    "Delete the project stack working directories (.stack-work by default). Shortcut for 'stack clean --full'"
                    cleanCmd
                    (cleanOptsParser Purge)
        addCommand' "list-dependencies"
                    "List the dependencies"
                    (listDependenciesCmd True)
                    listDepsOptsParser
        addCommand' "query"
                    "Query general build information (experimental)"
                    queryCmd
                    (many $ strArgument $ metavar "SELECTOR...")
        addSubCommands'
            "ide"
            "IDE-specific commands"
            (let outputFlag = flag
                   IDE.OutputLogInfo
                   IDE.OutputStdout
                   (long "stdout" <>
                    help "Send output to stdout instead of the default, stderr")
                 cabalFileFlag = flag
                   IDE.ListPackageNames
                   IDE.ListPackageCabalFiles
                   (long "cabal-files" <>
                    help "Print paths to package cabal-files instead of package names")
             in
             do addCommand'
                    "packages"
                    "List all available local loadable packages"
                    idePackagesCmd
                    ((,) <$> outputFlag <*> cabalFileFlag)
                addCommand'
                    "targets"
                    "List all available stack targets"
                    ideTargetsCmd
                    outputFlag)
        addSubCommands'
          Docker.dockerCmdName
          "Subcommands specific to Docker use"
          (do addCommand' Docker.dockerPullCmdName
                          "Pull latest version of Docker image from registry"
                          dockerPullCmd
                          (pure ())
              addCommand' "reset"
                          "Reset the Docker sandbox"
                          dockerResetCmd
                          (switch (long "keep-home" <>
                                   help "Do not delete sandbox's home directory"))
              addCommand' Docker.dockerCleanupCmdName
                          "Clean up Docker images and containers"
                          dockerCleanupCmd
                          dockerCleanupOptsParser)
        addSubCommands'
            ConfigCmd.cfgCmdName
            "Subcommands for accessing and modifying configuration values"
            (do
               addCommand' ConfigCmd.cfgCmdSetName
                          "Sets a field in the project's stack.yaml to value"
                          (withConfig NoReexec . cfgCmdSet)
                          configCmdSetParser
               addCommand' ConfigCmd.cfgCmdEnvName
                          "Print environment variables for use in a shell"
                          (withConfig YesReexec . withDefaultEnvConfig . cfgCmdEnv)
                          configCmdEnvParser)
        addSubCommands'
          "hpc"
          "Subcommands specific to Haskell Program Coverage"
          (addCommand' "report"
                        "Generate unified HPC coverage report from tix files and project targets"
                        hpcReportCmd
                        hpcReportOptsParser)
        )
      where
        -- addCommand hiding global options
        addCommand' :: String -> String -> (a -> RIO Runner ()) -> Parser a
                    -> AddCommand
        addCommand' cmd title constr =
            addCommand cmd title globalFooter constr (\_ gom -> gom) (globalOpts OtherCmdGlobalOpts)

        addSubCommands' :: String -> String -> AddCommand
                        -> AddCommand
        addSubCommands' cmd title =
            addSubCommands cmd title globalFooter (globalOpts OtherCmdGlobalOpts)

        -- Additional helper that hides global options and shows build options
        addBuildCommand' :: String -> String -> (a -> RIO Runner ()) -> Parser a
                         -> AddCommand
        addBuildCommand' cmd title constr =
            addCommand cmd title globalFooter constr (\_ gom -> gom) (globalOpts BuildCmdGlobalOpts)

        -- Additional helper that hides global options and shows some ghci options
        addGhciCommand' :: String -> String -> (a -> RIO Runner ()) -> Parser a
                         -> AddCommand
        addGhciCommand' cmd title constr =
            addCommand cmd title globalFooter constr (\_ gom -> gom) (globalOpts GhciCmdGlobalOpts)

    globalOpts :: GlobalOptsContext -> Parser GlobalOptsMonoid
    globalOpts kind =
        extraHelpOption hide progName (Docker.dockerCmdName ++ "*") Docker.dockerHelpOptName <*>
        extraHelpOption hide progName (Nix.nixCmdName ++ "*") Nix.nixHelpOptName <*>
        globalOptsParser currentDir kind
            (if isInterpreter
                -- Silent except when errors occur - see #2879
                then Just LevelError
                else Nothing)
        where hide = kind /= OuterGlobalOpts

    globalFooter = "Run 'stack --help' for global options that apply to all subcommands."

type AddCommand =
    ExceptT (RIO Runner ()) (Writer (Mod CommandFields (RIO Runner (), GlobalOptsMonoid))) ()

-- | fall-through to external executables in `git` style if they exist
-- (i.e. `stack something` looks for `stack-something` before
-- failing with "Invalid argument `something'")
secondaryCommandHandler
  :: [String]
  -> ParserFailure ParserHelp
  -> IO (ParserFailure ParserHelp)
secondaryCommandHandler args f =
    -- don't even try when the argument looks like a path or flag
    if elem pathSeparator cmd || "-" `isPrefixOf` head args
       then return f
    else do
      mExternalExec <- D.findExecutable cmd
      case mExternalExec of
        Just ex -> withProcessContextNoLogging $ do
          -- TODO show the command in verbose mode
          -- hPutStrLn stderr $ unwords $
          --   ["Running", "[" ++ ex, unwords (tail args) ++ "]"]
          _ <- exec ex (tail args)
          return f
        Nothing -> return $ fmap (vcatErrorHelp (noSuchCmd cmd)) f
  where
    -- FIXME this is broken when any options are specified before the command
    -- e.g. stack --verbosity silent cmd
    cmd = stackProgName ++ "-" ++ head args
    noSuchCmd name = errorHelp $ stringChunk
      ("Auxiliary command not found in path `" ++ name ++ "'")

interpreterHandler
  :: Monoid t
  => FilePath
  -> [String]
  -> ParserFailure ParserHelp
  -> IO (GlobalOptsMonoid, (RIO Runner (), t))
interpreterHandler currentDir args f = do
  -- args can include top-level config such as --extra-lib-dirs=... (set by
  -- nix-shell) - we need to find the first argument which is a file, everything
  -- afterwards is an argument to the script, everything before is an argument
  -- to Stack
  (stackArgs, fileArgs) <- spanM (fmap not . D.doesFileExist) args
  case fileArgs of
    (file:fileArgs') -> runInterpreterCommand file stackArgs fileArgs'
    [] -> parseResultHandler (errorCombine (noSuchFile firstArg))
  where
    firstArg = head args

    spanM _ [] = return ([], [])
    spanM p xs@(x:xs') = do
      r <- p x
      if r
      then do
        (ys, zs) <- spanM p xs'
        return (x:ys, zs)
      else
        return ([], xs)

    -- if the first argument contains a path separator then it might be a file,
    -- or a Stack option referencing a file. In that case we only show the
    -- interpreter error message and exclude the command related error messages.
    errorCombine =
      if pathSeparator `elem` firstArg
      then overrideErrorHelp
      else vcatErrorHelp

    overrideErrorHelp h1 h2 = h2 { helpError = helpError h1 }

    parseResultHandler fn = handleParseResult (overFailure fn (Failure f))
    noSuchFile name = errorHelp $ stringChunk
      ("File does not exist or is not a regular file `" ++ name ++ "'")

    runInterpreterCommand path stackArgs fileArgs = do
      progName <- getProgName
      iargs <- getInterpreterArgs path
      let parseCmdLine = commandLineHandler currentDir progName True
          -- Implicit file arguments are put before other arguments that
          -- occur after "--". See #3658
          cmdArgs = stackArgs ++ case break (== "--") iargs of
            (beforeSep, []) -> beforeSep ++ ["--"] ++ [path] ++ fileArgs
            (beforeSep, optSep : afterSep) ->
              beforeSep ++ [optSep] ++ [path] ++ fileArgs ++ afterSep
       -- TODO show the command in verbose mode
       -- hPutStrLn stderr $ unwords $
       --   ["Running", "[" ++ progName, unwords cmdArgs ++ "]"]
      (a,b) <- withArgs cmdArgs parseCmdLine
      return (a,(b,mempty))

setupCmd :: SetupCmdOpts -> RIO Runner ()
setupCmd sco@SetupCmdOpts{..} = withConfig YesReexec $ do
  (wantedCompiler, compilerCheck, mstack) <-
    case scoCompilerVersion of
      Just v -> return (v, MatchMinor, Nothing)
      Nothing -> withBuildConfig $ (,,)
        <$> view wantedCompilerVersionL
        <*> view (configL.to configCompilerCheck)
        <*> (Just <$> view stackYamlL)
  setup sco wantedCompiler compilerCheck mstack

cleanCmd :: CleanOpts -> RIO Runner ()
cleanCmd = withConfig NoReexec . withBuildConfig . clean

-- | Helper for build and install commands
buildCmd :: BuildOptsCLI -> RIO Runner ()
buildCmd opts = do
  when (any (("-prof" `elem`) . either (const []) id . parseArgs Escaping) (boptsCLIGhcOptions opts)) $ do
    logError "Error: When building with stack, you should not use the -prof GHC option"
    logError "Instead, please use --library-profiling and --executable-profiling"
    logError "See: https://github.com/commercialhaskell/stack/issues/1015"
    liftIO exitFailure
  local (over globalOptsL modifyGO) $
    withConfig YesReexec $
    case boptsCLIFileWatch opts of
      FileWatchPoll -> fileWatchPoll stderr (inner . Just)
      FileWatch -> fileWatch stderr (inner . Just)
      NoFileWatch -> inner Nothing
  where
    inner
      :: Maybe (Set (Path Abs File) -> IO ())
      -> RIO Config ()
    inner setLocalFiles = withEnvConfig NeedTargets opts $
        Stack.Build.build setLocalFiles
    -- Read the build command from the CLI and enable it to run
    modifyGO =
      case boptsCLICommand opts of
        Test -> set (globalOptsBuildOptsMonoidL.buildOptsMonoidTestsL) (Just True)
        Haddock -> set (globalOptsBuildOptsMonoidL.buildOptsMonoidHaddockL) (Just True)
        Bench -> set (globalOptsBuildOptsMonoidL.buildOptsMonoidBenchmarksL) (Just True)
        Install -> set (globalOptsBuildOptsMonoidL.buildOptsMonoidInstallExesL) (Just True)
        Build -> id -- Default case is just Build

uninstallCmd :: [String] -> RIO Runner ()
uninstallCmd _ = do
    prettyErrorL
      [ flow "stack does not manage installations in global locations."
      , flow "The only global mutation stack performs is executable copying."
      , flow "For the default executable destination, please run"
      , PP.style Shell "stack path --local-bin"
      ]
    liftIO exitFailure

-- | Unpack packages to the filesystem
unpackCmd :: ([String], Maybe Text) -> RIO Runner ()
unpackCmd (names, Nothing) = unpackCmd (names, Just ".")
unpackCmd (names, Just dstPath) = withConfig NoReexec $ do
    mresolver <- view $ globalOptsL.to globalResolver
    mSnapshot <- forM mresolver $ \resolver -> do
      concrete <- makeConcreteResolver resolver
      loc <- completeSnapshotLocation concrete
      loadSnapshot loc
    dstPath' <- resolveDir' $ T.unpack dstPath
    unpackPackages mSnapshot dstPath' names

-- | Update the package index
updateCmd :: () -> RIO Runner ()
updateCmd () = withConfig NoReexec (void (updateHackageIndex Nothing))

upgradeCmd :: UpgradeOpts -> RIO Runner ()
upgradeCmd upgradeOpts' = do
  go <- view globalOptsL
  case globalResolver go of
    Just _ -> do
      logError "You cannot use the --resolver option with the upgrade command"
      liftIO exitFailure
    Nothing ->
      withNoProject $
      upgrade
#ifdef USE_GIT_INFO
        (either (const Nothing) (Just . giHash) $$tGitInfoCwdTry)
#else
        Nothing
#endif
        upgradeOpts'

-- | Upload to Hackage
uploadCmd :: SDistOpts -> RIO Runner ()
uploadCmd (SDistOpts [] _ _ _ _ _ _) = do
    prettyErrorL
        [ flow "To upload the current package, please run"
        , PP.style Shell "stack upload ."
        , flow "(with the period at the end)"
        ]
    liftIO exitFailure
uploadCmd sdistOpts = do
    let partitionM _ [] = return ([], [])
        partitionM f (x:xs) = do
            r <- f x
            (as, bs) <- partitionM f xs
            return $ if r then (x:as, bs) else (as, x:bs)
    (files, nonFiles) <- liftIO $ partitionM D.doesFileExist (sdoptsDirsToWorkWith sdistOpts)
    (dirs, invalid) <- liftIO $ partitionM D.doesDirectoryExist nonFiles
    withConfig YesReexec $ withDefaultEnvConfig $ do
        unless (null invalid) $ do
            let invalidList = bulletedList $ map (PP.style File . fromString) invalid
            prettyErrorL
                [ PP.style Shell "stack upload"
                , flow "expects a list of sdist tarballs or package directories."
                , flow "Can't find:"
                , line <> invalidList
                ]
            liftIO exitFailure
        when (null files && null dirs) $ do
            prettyErrorL
                [ PP.style Shell "stack upload"
                , flow "expects a list of sdist tarballs or package directories, but none were specified."
                ]
            liftIO exitFailure
        config <- view configL
        let hackageUrl = T.unpack $ configHackageBaseUrl config
        getCreds <- liftIO $ memoizeRef $ Upload.loadCreds config
        mapM_ (resolveFile' >=> checkSDistTarball sdistOpts) files
        forM_
            files
            (\file ->
                  do tarFile <- resolveFile' file
                     liftIO $ do
                       creds <- runMemoized getCreds
                       Upload.upload hackageUrl creds (toFilePath tarFile)
                     when
                         (sdoptsSign sdistOpts)
                         (void $
                          Sig.sign
                              (sdoptsSignServerUrl sdistOpts)
                              tarFile))
        unless (null dirs) $
            forM_ dirs $ \dir -> do
                pkgDir <- resolveDir' dir
                (tarName, tarBytes, mcabalRevision) <- getSDistTarball (sdoptsPvpBounds sdistOpts) pkgDir
                checkSDistTarball' sdistOpts tarName tarBytes
                liftIO $ do
                  creds <- runMemoized getCreds
                  Upload.uploadBytes hackageUrl creds tarName tarBytes
                  forM_ mcabalRevision $ uncurry $ Upload.uploadRevision hackageUrl creds
                tarPath <- parseRelFile tarName
                when
                    (sdoptsSign sdistOpts)
                    (void $
                     Sig.signTarBytes
                         (sdoptsSignServerUrl sdistOpts)
                         tarPath
                         tarBytes)

sdistCmd :: SDistOpts -> RIO Runner ()
sdistCmd sdistOpts =
    withConfig YesReexec $ withDefaultEnvConfig $ do
        -- If no directories are specified, build all sdist tarballs.
        dirs' <- if null (sdoptsDirsToWorkWith sdistOpts)
            then do
                dirs <- view $ buildConfigL.to (map ppRoot . Map.elems . smwProject . bcSMWanted)
                when (null dirs) $ do
                    stackYaml <- view stackYamlL
                    prettyErrorL
                        [ PP.style Shell "stack sdist"
                        , flow "expects a list of targets, and otherwise defaults to all of the project's packages."
                        , flow "However, the configuration at"
                        , pretty stackYaml
                        , flow "contains no packages, so no sdist tarballs will be generated."
                        ]
                    liftIO exitFailure
                return dirs
            else mapM resolveDir' (sdoptsDirsToWorkWith sdistOpts)
        forM_ dirs' $ \dir -> do
            (tarName, tarBytes, _mcabalRevision) <- getSDistTarball (sdoptsPvpBounds sdistOpts) dir
            distDir <- distDirFromDir dir
            tarPath <- (distDir </>) <$> parseRelFile tarName
            ensureDir (parent tarPath)
            liftIO $ L.writeFile (toFilePath tarPath) tarBytes
            prettyInfoL [flow "Wrote sdist tarball to", pretty tarPath]
            checkSDistTarball sdistOpts tarPath
            forM_ (sdoptsTarPath sdistOpts) $ copyTarToTarPath tarPath tarName
            when (sdoptsSign sdistOpts) (void $ Sig.sign (sdoptsSignServerUrl sdistOpts) tarPath)
        where
          copyTarToTarPath tarPath tarName targetDir = liftIO $ do
            let targetTarPath = targetDir FP.</> tarName
            D.createDirectoryIfMissing True $ FP.takeDirectory targetTarPath
            D.copyFile (toFilePath tarPath) targetTarPath

-- | Execute a command.
execCmd :: ExecOpts -> RIO Runner ()
execCmd ExecOpts {..} =
    case eoExtra of
        ExecOptsPlain ->
          withConfig YesReexec $ withDefaultEnvConfig $ do
            config <- view configL
            menv <- liftIO $ configProcessContextSettings config plainEnvSettings
            withProcessContext menv $ do
                (cmd, args) <- case (eoCmd, eoArgs) of
                    (ExecCmd cmd, args) -> return (cmd, args)
                    (ExecRun, args) -> getRunCmd args
                    (ExecGhc, args) -> getGhcCmd [] args
                    (ExecRunGhc, args) -> getRunGhcCmd [] args

                exec cmd args
        ExecOptsEmbellished {..} -> do
            let targets = concatMap words eoPackages
                boptsCLI = defaultBuildOptsCLI
                           { boptsCLITargets = map T.pack targets
                           }
            withConfig YesReexec $ withEnvConfig AllowNoTargets boptsCLI $ do
              unless (null targets) $ Stack.Build.build Nothing

              config <- view configL
              menv <- liftIO $ configProcessContextSettings config eoEnvSettings
              withProcessContext menv $ do
                -- Add RTS options to arguments
                let argsWithRts args = if null eoRtsOptions
                            then args :: [String]
                            else args ++ ["+RTS"] ++ eoRtsOptions ++ ["-RTS"]
                (cmd, args) <- case (eoCmd, argsWithRts eoArgs) of
                    (ExecCmd cmd, args) -> return (cmd, args)
                    (ExecRun, args) -> getRunCmd args
                    (ExecGhc, args) -> getGhcCmd eoPackages args
                    -- NOTE: This doesn't work for GHCJS, because it doesn't have
                    -- a runghcjs binary.
                    (ExecRunGhc, args) -> getRunGhcCmd eoPackages args

                runWithPath eoCwd $ exec cmd args
  where
      -- return the package-id of the first package in GHC_PACKAGE_PATH
      getPkgId name = do
          mId <- findGhcPkgField [] name "id"
          case mId of
              Just i -> return (head $ words (T.unpack i))
              -- should never happen as we have already installed the packages
              _      -> liftIO $ do
                  hPutStrLn stderr ("Could not find package id of package " ++ name)
                  exitFailure

      getPkgOpts pkgs =
          map ("-package-id=" ++) <$> mapM getPkgId pkgs

      getRunCmd args = do
          packages <- view $ buildConfigL.to (smwProject . bcSMWanted)
          pkgComponents <- for (Map.elems packages) ppComponents
          let executables = filter isCExe $ concatMap Set.toList pkgComponents
          let (exe, args') = case args of
                             []   -> (firstExe, args)
                             x:xs -> case find (\y -> y == (CExe $ T.pack x)) executables of
                                     Nothing -> (firstExe, args)
                                     argExe -> (argExe, xs)
                             where
                                firstExe = listToMaybe executables
          case exe of
              Just (CExe exe') -> do
                withNewLocalBuildTargets [T.cons ':' exe'] $ Stack.Build.build Nothing
                return (T.unpack exe', args')
              _                -> do
                  logError "No executables found."
                  liftIO exitFailure

      getGhcCmd pkgs args = do
          pkgopts <- getPkgOpts pkgs
          compiler <- view $ compilerPathsL.to cpCompiler
          return (toFilePath compiler, pkgopts ++ args)

      getRunGhcCmd pkgs args = do
          pkgopts <- getPkgOpts pkgs
          interpret <- cpInterpreter
          return (toFilePath interpret, pkgopts ++ args)

      runWithPath :: Maybe FilePath -> RIO EnvConfig () -> RIO EnvConfig ()
      runWithPath path callback = case path of
        Nothing                  -> callback
        Just p | not (isValid p) -> throwIO $ InvalidPathForExec p
        Just p                   -> withUnliftIO $ \ul -> D.withCurrentDirectory p $ unliftIO ul callback

-- | Evaluate some haskell code inline.
evalCmd :: EvalOpts -> RIO Runner ()
evalCmd EvalOpts {..} = execCmd execOpts
    where
      execOpts =
          ExecOpts { eoCmd = ExecGhc
                   , eoArgs = ["-e", evalArg]
                   , eoExtra = evalExtra
                   }

-- | Run GHCi in the context of a project.
ghciCmd :: GhciOpts -> RIO Runner ()
ghciCmd ghciOpts =
  let boptsCLI = defaultBuildOptsCLI
          -- using only additional packages, targets then get overriden in `ghci`
          { boptsCLITargets = map T.pack (ghciAdditionalPackages  ghciOpts)
          , boptsCLIInitialBuildSteps = True
          , boptsCLIFlags = ghciFlags ghciOpts
          , boptsCLIGhcOptions = ghciGhcOptions ghciOpts
          }
  in withConfig YesReexec $ withEnvConfig AllowNoTargets boptsCLI $ do
    bopts <- view buildOptsL
    -- override env so running of tests and benchmarks is disabled
    let boptsLocal = bopts
               { boptsTestOpts = (boptsTestOpts bopts) { toDisableRun = True }
               , boptsBenchmarkOpts = (boptsBenchmarkOpts bopts) { beoDisableRun = True }
               }
    local (set buildOptsL boptsLocal)
          (ghci ghciOpts)

-- | List packages in the project.
idePackagesCmd :: (IDE.OutputStream, IDE.ListPackagesCmd) -> RIO Runner ()
idePackagesCmd = withConfig NoReexec . withBuildConfig . uncurry IDE.listPackages

-- | List targets in the project.
ideTargetsCmd :: IDE.OutputStream -> RIO Runner ()
ideTargetsCmd = withConfig NoReexec . withBuildConfig . IDE.listTargets

-- | Pull the current Docker image.
dockerPullCmd :: () -> RIO Runner ()
dockerPullCmd () = withConfig NoReexec $ Docker.preventInContainer Docker.pull

-- | Reset the Docker sandbox.
dockerResetCmd :: Bool -> RIO Runner ()
dockerResetCmd = withConfig NoReexec . Docker.preventInContainer . Docker.reset

-- | Cleanup Docker images and containers.
dockerCleanupCmd :: Docker.CleanupOpts -> RIO Runner ()
dockerCleanupCmd = withConfig NoReexec . Docker.preventInContainer . Docker.cleanup

-- | Project initialization
initCmd :: InitOpts -> RIO Runner ()
initCmd initOpts = do
    pwd <- getCurrentDir
    go <- view globalOptsL
<<<<<<< HEAD
    withGlobalConfigAndLock (initProject pwd initOpts (globalResolver go))
=======
    withNoProject $ withConfig YesReexec (initProject IsInitCmd pwd initOpts (globalResolver go))
>>>>>>> b0f7a683

-- | Create a project directory structure and initialize the stack config.
newCmd :: (NewOpts,InitOpts) -> RIO Runner ()
newCmd (newOpts,initOpts) =
    withNoProject $ withConfig YesReexec $ do
        dir <- new newOpts (forceOverwrite initOpts)
        exists <- doesFileExist $ dir </> stackDotYaml
        when (forceOverwrite initOpts || not exists) $ do
            go <- view globalOptsL
            initProject dir initOpts (globalResolver go)

-- | Display instructions for how to use templates
templatesCmd :: () -> RIO Runner ()
templatesCmd () = withConfig NoReexec templatesHelp

<<<<<<< HEAD
=======
-- | Fix up extra-deps for a project
solverCmd :: Bool -- ^ modify stack.yaml automatically?
          -> RIO Runner ()
solverCmd = withConfig YesReexec . withDefaultEnvConfig . solveExtraDeps

>>>>>>> b0f7a683
-- | Query build information
queryCmd :: [String] -> RIO Runner ()
queryCmd selectors = withConfig YesReexec $ withDefaultEnvConfig $ queryBuildInfo $ map T.pack selectors

-- | Generate a combined HPC report
hpcReportCmd :: HpcReportOpts -> RIO Runner ()
hpcReportCmd hropts = do
    let (tixFiles, targetNames) = partition (".tix" `T.isSuffixOf`) (hroptsInputs hropts)
        boptsCLI = defaultBuildOptsCLI
          { boptsCLITargets = if hroptsAll hropts then [] else targetNames }
    withConfig YesReexec $ withEnvConfig AllowNoTargets boptsCLI $
        generateHpcReportForTargets hropts tixFiles targetNames

freezeCmd :: FreezeOpts -> RIO Runner ()
freezeCmd freezeOpts = withConfig YesReexec $ withDefaultEnvConfig $ freeze freezeOpts

data MainException = InvalidReExecVersion String String
                   | InvalidPathForExec FilePath
     deriving (Typeable)
instance Exception MainException
instance Show MainException where
    show (InvalidReExecVersion expected actual) = concat
        [ "When re-executing '"
        , stackProgName
        , "' in a container, the incorrect version was found\nExpected: "
        , expected
        , "; found: "
        , actual]
    show (InvalidPathForExec path) = concat
        [ "Got an invalid --cwd argument for stack exec ("
        , path
        , ")"]<|MERGE_RESOLUTION|>--- conflicted
+++ resolved
@@ -933,11 +933,7 @@
 initCmd initOpts = do
     pwd <- getCurrentDir
     go <- view globalOptsL
-<<<<<<< HEAD
-    withGlobalConfigAndLock (initProject pwd initOpts (globalResolver go))
-=======
-    withNoProject $ withConfig YesReexec (initProject IsInitCmd pwd initOpts (globalResolver go))
->>>>>>> b0f7a683
+    withNoProject $ withConfig YesReexec (initProject pwd initOpts (globalResolver go))
 
 -- | Create a project directory structure and initialize the stack config.
 newCmd :: (NewOpts,InitOpts) -> RIO Runner ()
@@ -953,14 +949,6 @@
 templatesCmd :: () -> RIO Runner ()
 templatesCmd () = withConfig NoReexec templatesHelp
 
-<<<<<<< HEAD
-=======
--- | Fix up extra-deps for a project
-solverCmd :: Bool -- ^ modify stack.yaml automatically?
-          -> RIO Runner ()
-solverCmd = withConfig YesReexec . withDefaultEnvConfig . solveExtraDeps
-
->>>>>>> b0f7a683
 -- | Query build information
 queryCmd :: [String] -> RIO Runner ()
 queryCmd selectors = withConfig YesReexec $ withDefaultEnvConfig $ queryBuildInfo $ map T.pack selectors
