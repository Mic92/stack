{-# LANGUAGE ConstraintKinds #-}
{-# LANGUAGE DataKinds #-}
{-# LANGUAGE DefaultSignatures #-}
{-# LANGUAGE DeriveDataTypeable #-}
{-# LANGUAGE DeriveFoldable #-}
{-# LANGUAGE DeriveFunctor #-}
{-# LANGUAGE DeriveGeneric #-}
{-# LANGUAGE DeriveTraversable #-}
{-# LANGUAGE FlexibleContexts #-}
{-# LANGUAGE FlexibleInstances #-}
{-# LANGUAGE GADTs #-}
{-# LANGUAGE MultiParamTypeClasses #-}
{-# LANGUAGE MultiWayIf #-}
{-# LANGUAGE NoImplicitPrelude #-}
{-# LANGUAGE OverloadedStrings #-}
{-# LANGUAGE RecordWildCards #-}
{-# LANGUAGE ScopedTypeVariables #-}
{-# LANGUAGE TypeFamilies #-}
{-# LANGUAGE ViewPatterns #-}

-- | The Config type.

module Stack.Types.Config
  (
  -- * Main configuration types and classes
  -- ** HasPlatform & HasStackRoot
   HasPlatform(..)
  ,PlatformVariant(..)
  -- ** Config & HasConfig
  ,Config(..)
  ,HasConfig(..)
  ,askLatestSnapshotUrl
  ,explicitSetupDeps
  -- ** BuildConfig & HasBuildConfig
  ,BuildConfig(..)
  ,ProjectPackage(..)
  ,DepPackage(..)
  ,ppRoot
  ,ppVersion
  ,ppComponents
  ,ppGPD
  ,stackYamlL
  ,projectRootL
  ,HasBuildConfig(..)
  -- ** GHCVariant & HasGHCVariant
  ,GHCVariant(..)
  ,ghcVariantName
  ,ghcVariantSuffix
  ,parseGHCVariant
  ,HasGHCVariant(..)
  ,snapshotsDir
  ,globalHintsFile
  -- ** EnvConfig & HasEnvConfig
  ,EnvConfig(..)
  ,HasEnvConfig(..)
  ,getCompilerPath
  -- * Details
  -- ** ApplyGhcOptions
  ,ApplyGhcOptions(..)
  -- ** ConfigException
  ,HpackExecutable(..)
  ,ConfigException(..)
  -- ** WhichSolverCmd
  ,WhichSolverCmd(..)
  -- ** ConfigMonoid
  ,ConfigMonoid(..)
  ,configMonoidInstallGHCName
  ,configMonoidSystemGHCName
  ,parseConfigMonoid
  -- ** DumpLogs
  ,DumpLogs(..)
  -- ** EnvSettings
  ,EnvSettings(..)
  ,minimalEnvSettings
  ,defaultEnvSettings
  ,plainEnvSettings
  -- ** GlobalOpts & GlobalOptsMonoid
  ,GlobalOpts(..)
  ,GlobalOptsMonoid(..)
  ,StackYamlLoc(..)
  ,defaultLogLevel
  -- ** LoadConfig
  ,LoadConfig(..)
  -- ** WithDocker
  ,WithDocker(..)
  -- ** WithDownloadCompiler
  ,WithDownloadCompiler(..)

  -- ** Project & ProjectAndConfigMonoid
  ,Project(..)
  ,Curator(..)
  ,ProjectAndConfigMonoid(..)
  ,parseProjectAndConfigMonoid
  -- ** PvpBounds
  ,PvpBounds(..)
  ,PvpBoundsType(..)
  ,parsePvpBounds
  -- ** ColorWhen
  ,readColorWhen
  -- ** Styles
  ,readStyles
  -- ** SCM
  ,SCM(..)
  -- * Paths
  ,bindirSuffix
  ,configInstalledCache
  ,configLoadedSnapshotCache
  ,GlobalInfoSource(..)
  ,getProjectWorkDir
  ,docDirSuffix
  ,flagCacheLocal
  ,extraBinDirs
  ,hpcReportDir
  ,installationRootDeps
  ,installationRootLocal
  ,bindirCompilerTools
  ,hoogleRoot
  ,hoogleDatabasePath
  ,packageDatabaseDeps
  ,packageDatabaseExtra
  ,packageDatabaseLocal
  ,platformOnlyRelDir
  ,platformGhcRelDir
  ,platformGhcVerOnlyRelDir
  ,useShaPathOnWindows
  ,shaPath
  ,shaPathForBytes
  ,workDirL
  -- * Command-specific types
  -- ** Eval
  ,EvalOpts(..)
  -- ** Exec
  ,ExecOpts(..)
  ,SpecialExecCmd(..)
  ,ExecOptsExtra(..)
  -- ** Setup
  ,DownloadInfo(..)
  ,VersionedDownloadInfo(..)
  ,GHCDownloadInfo(..)
  ,SetupInfo(..)
  ,SetupInfoLocation(..)
  -- ** Docker entrypoint
  ,DockerEntrypoint(..)
  ,DockerUser(..)
  ,module X
  -- * Lens helpers
  ,wantedCompilerVersionL
  ,actualCompilerVersionL
  ,buildOptsL
  ,globalOptsL
  ,buildOptsInstallExesL
  ,buildOptsMonoidHaddockL
  ,buildOptsMonoidTestsL
  ,buildOptsMonoidBenchmarksL
  ,buildOptsMonoidInstallExesL
  ,buildOptsHaddockL
  ,globalOptsBuildOptsMonoidL
  ,stackRootL
  ,configUrlsL
  ,cabalVersionL
  ,whichCompilerL
  ,envOverrideSettingsL
  ,shouldForceGhcColorFlag
  ,appropriateGhcColorFlag
  -- * Lens reexport
  ,view
  ,to
  ) where

import           Control.Monad.Writer (tell)
import           Crypto.Hash (hashWith, SHA1(..))
import           Stack.Prelude
import           Data.Aeson.Extended
                 (ToJSON, toJSON, FromJSON, FromJSONKey (..), parseJSON, withText, object,
                  (.=), (..:), (...:), (..:?), (..!=), Value(Bool),
                  withObjectWarnings, WarningParser, Object, jsonSubWarnings,
                  jsonSubWarningsT, jsonSubWarningsTT, WithJSONWarnings(..), noJSONWarnings,
                  FromJSONKeyFunction (FromJSONKeyTextParser))
import           Data.Attoparsec.Args (parseArgs, EscapingMode (Escaping))
import qualified Data.ByteArray.Encoding as Mem (convertToBase, Base(Base16))
import qualified Data.ByteString.Char8 as S8
import           Data.Coerce (coerce)
import           Data.List (stripPrefix)
import           Data.List.NonEmpty (NonEmpty)
import qualified Data.List.NonEmpty as NonEmpty
import qualified Data.Map as Map
import qualified Data.Map.Strict as M
import qualified Data.Monoid as Monoid
import           Data.Monoid.Map (MonoidMap(..))
import qualified Data.Set as Set
import qualified Data.Text as T
import           Data.Text.Encoding (encodeUtf8)
import           Data.Yaml (ParseException)
import qualified Data.Yaml as Yaml
import           Distribution.PackageDescription (GenericPackageDescription)
import qualified Distribution.PackageDescription as C
import           Distribution.System (Platform)
import qualified Distribution.Text
import qualified Distribution.Types.UnqualComponentName as C
import           Distribution.Version (anyVersion, mkVersion', mkVersion)
import           Generics.Deriving.Monoid (memptydefault, mappenddefault)
import           Lens.Micro (Lens', lens, _1, _2, to)
import           Options.Applicative (ReadM)
import qualified Options.Applicative as OA
import qualified Options.Applicative.Types as OA
import qualified Pantry.SHA256 as SHA256
import           Path
import qualified Paths_stack as Meta
import           Stack.Constants
import           Stack.Types.BuildPlan
import           Stack.Types.Compiler
import           Stack.Types.CompilerBuild
import           Stack.Types.Docker
import           Stack.Types.Image
import           Stack.Types.NamedComponent
import           Stack.Types.Nix
import           Stack.Types.Resolver
import           Stack.Types.Runner
import           Stack.Types.SourceMap
import           Stack.Types.StylesUpdate (StylesUpdate,
                     parseStylesUpdateFromString)
import           Stack.Types.TemplateName
import           Stack.Types.Urls
import           Stack.Types.Version
import qualified System.FilePath as FilePath
import           System.PosixCompat.Types (UserID, GroupID, FileMode)
import           RIO.Process (ProcessContext, HasProcessContext (..), findExecutable)

-- Re-exports
import           Stack.Types.Config.Build as X

-- | The top-level Stackage configuration.
data Config =
  Config {configWorkDir             :: !(Path Rel Dir)
         -- ^ this allows to override .stack-work directory
         ,configUserConfigPath      :: !(Path Abs File)
         -- ^ Path to user configuration file (usually ~/.stack/config.yaml)
         ,configBuild               :: !BuildOpts
         -- ^ Build configuration
         ,configDocker              :: !DockerOpts
         -- ^ Docker configuration
         ,configNix                 :: !NixOpts
         -- ^ Execution environment (e.g nix-shell) configuration
         ,configProcessContextSettings :: !(EnvSettings -> IO ProcessContext)
         -- ^ Environment variables to be passed to external tools
         ,configLocalProgramsBase   :: !(Path Abs Dir)
         -- ^ Non-platform-specific path containing local installations
         ,configLocalPrograms       :: !(Path Abs Dir)
         -- ^ Path containing local installations (mainly GHC)
         ,configHideTHLoading       :: !Bool
         -- ^ Hide the Template Haskell "Loading package ..." messages from the
         -- console
         ,configPlatform            :: !Platform
         -- ^ The platform we're building for, used in many directory names
         ,configPlatformVariant     :: !PlatformVariant
         -- ^ Variant of the platform, also used in directory names
         ,configGHCVariant0         :: !(Maybe GHCVariant)
         -- ^ The variant of GHC requested by the user.
         -- In most cases, use 'BuildConfig' or 'MiniConfig's version instead,
         -- which will have an auto-detected default.
         ,configGHCBuild            :: !(Maybe CompilerBuild)
         -- ^ Override build of the compiler distribution (e.g. standard, gmp4, tinfo6)
         ,configUrls                :: !Urls
         -- ^ URLs for other files used by stack.
         -- TODO: Better document
         -- e.g. The latest snapshot file.
         -- A build plan name (e.g. lts5.9.yaml) is appended when downloading
         -- the build plan actually.
         ,configSystemGHC           :: !Bool
         -- ^ Should we use the system-installed GHC (on the PATH) if
         -- available? Can be overridden by command line options.
         ,configInstallGHC          :: !Bool
         -- ^ Should we automatically install GHC if missing or the wrong
         -- version is available? Can be overridden by command line options.
         ,configSkipGHCCheck        :: !Bool
         -- ^ Don't bother checking the GHC version or architecture.
         ,configSkipMsys            :: !Bool
         -- ^ On Windows: don't use a sandboxed MSYS
         ,configCompilerCheck       :: !VersionCheck
         -- ^ Specifies which versions of the compiler are acceptable.
         ,configLocalBin            :: !(Path Abs Dir)
         -- ^ Directory we should install executables into
         ,configRequireStackVersion :: !VersionRange
         -- ^ Require a version of stack within this range.
         ,configJobs                :: !Int
         -- ^ How many concurrent jobs to run, defaults to number of capabilities
         ,configOverrideGccPath     :: !(Maybe (Path Abs File))
         -- ^ Optional gcc override path
         ,configExtraIncludeDirs    :: !(Set FilePath)
         -- ^ --extra-include-dirs arguments
         ,configExtraLibDirs        :: !(Set FilePath)
         -- ^ --extra-lib-dirs arguments
         ,configConcurrentTests     :: !Bool
         -- ^ Run test suites concurrently
         ,configImage               :: !ImageOpts
         ,configTemplateParams      :: !(Map Text Text)
         -- ^ Parameters for templates.
         ,configScmInit             :: !(Maybe SCM)
         -- ^ Initialize SCM (e.g. git) when creating new projects.
         ,configGhcOptionsByName    :: !(Map PackageName [Text])
         -- ^ Additional GHC options to apply to specific packages.
         ,configGhcOptionsByCat     :: !(Map ApplyGhcOptions [Text])
         -- ^ Additional GHC options to apply to categories of packages
         ,configSetupInfoLocations  :: ![SetupInfoLocation]
         -- ^ Additional SetupInfo (inline or remote) to use to find tools.
         ,configPvpBounds           :: !PvpBounds
         -- ^ How PVP upper bounds should be added to packages
         ,configModifyCodePage      :: !Bool
         -- ^ Force the code page to UTF-8 on Windows
         ,configExplicitSetupDeps   :: !(Map (Maybe PackageName) Bool)
         -- ^ See 'explicitSetupDeps'. 'Nothing' provides the default value.
         ,configRebuildGhcOptions   :: !Bool
         -- ^ Rebuild on GHC options changes
         ,configApplyGhcOptions     :: !ApplyGhcOptions
         -- ^ Which packages to ghc-options on the command line apply to?
         ,configAllowNewer          :: !Bool
         -- ^ Ignore version ranges in .cabal files. Funny naming chosen to
         -- match cabal.
         ,configDefaultTemplate     :: !(Maybe TemplateName)
         -- ^ The default template to use when none is specified.
         -- (If Nothing, the default default is used.)
         ,configAllowDifferentUser  :: !Bool
         -- ^ Allow users other than the stack root owner to use the stack
         -- installation.
         ,configDumpLogs            :: !DumpLogs
         -- ^ Dump logs of local non-dependencies when doing a build.
         ,configMaybeProject        :: !(Maybe (Project, Path Abs File))
         -- ^ 'Just' when a local project can be found, 'Nothing' when stack must
         -- fall back on the implicit global project.
         ,configAllowLocals         :: !Bool
         -- ^ Are we allowed to build local packages? The script
         -- command disallows this.
         ,configSaveHackageCreds    :: !Bool
         -- ^ Should we save Hackage credentials to a file?
         ,configHackageBaseUrl      :: !Text
         -- ^ Hackage base URL used when uploading packages
         ,configRunner              :: !Runner
         ,configPantryConfig        :: !PantryConfig
         ,configStackRoot           :: !(Path Abs Dir)
         }

-- | Which packages do ghc-options on the command line apply to?
data ApplyGhcOptions = AGOTargets -- ^ all local targets
                     | AGOLocals -- ^ all local packages, even non-targets
                     | AGOEverything -- ^ every package
  deriving (Show, Read, Eq, Ord, Enum, Bounded)

instance FromJSON ApplyGhcOptions where
    parseJSON = withText "ApplyGhcOptions" $ \t ->
        case t of
            "targets" -> return AGOTargets
            "locals" -> return AGOLocals
            "everything" -> return AGOEverything
            _ -> fail $ "Invalid ApplyGhcOptions: " ++ show t

-- | Which build log files to dump
data DumpLogs
  = DumpNoLogs -- ^ don't dump any logfiles
  | DumpWarningLogs -- ^ dump logfiles containing warnings
  | DumpAllLogs -- ^ dump all logfiles
  deriving (Show, Read, Eq, Ord, Enum, Bounded)

instance FromJSON DumpLogs where
  parseJSON (Bool True) = return DumpAllLogs
  parseJSON (Bool False) = return DumpNoLogs
  parseJSON v =
    withText
      "DumpLogs"
      (\t ->
          if | t == "none" -> return DumpNoLogs
             | t == "warning" -> return DumpWarningLogs
             | t == "all" -> return DumpAllLogs
             | otherwise -> fail ("Invalid DumpLogs: " ++ show t))
      v

-- | Controls which version of the environment is used
data EnvSettings = EnvSettings
    { esIncludeLocals :: !Bool
    -- ^ include local project bin directory, GHC_PACKAGE_PATH, etc
    , esIncludeGhcPackagePath :: !Bool
    -- ^ include the GHC_PACKAGE_PATH variable
    , esStackExe :: !Bool
    -- ^ set the STACK_EXE variable to the current executable name
    , esLocaleUtf8 :: !Bool
    -- ^ set the locale to C.UTF-8
    , esKeepGhcRts :: !Bool
    -- ^ if True, keep GHCRTS variable in environment
    }
    deriving (Show, Eq, Ord)

data ExecOpts = ExecOpts
    { eoCmd :: !SpecialExecCmd
    , eoArgs :: ![String]
    , eoExtra :: !ExecOptsExtra
    } deriving (Show)

data SpecialExecCmd
    = ExecCmd String
    | ExecRun
    | ExecGhc
    | ExecRunGhc
    deriving (Show, Eq)

data ExecOptsExtra
    = ExecOptsPlain
    | ExecOptsEmbellished
        { eoEnvSettings :: !EnvSettings
        , eoPackages :: ![String]
        , eoRtsOptions :: ![String]
        , eoCwd :: !(Maybe FilePath)
        }
    deriving (Show)

data EvalOpts = EvalOpts
    { evalArg :: !String
    , evalExtra :: !ExecOptsExtra
    } deriving (Show)

-- | Parsed global command-line options.
data GlobalOpts = GlobalOpts
    { globalReExecVersion :: !(Maybe String) -- ^ Expected re-exec in container version
    , globalDockerEntrypoint :: !(Maybe DockerEntrypoint)
      -- ^ Data used when stack is acting as a Docker entrypoint (internal use only)
    , globalLogLevel     :: !LogLevel -- ^ Log level
    , globalTimeInLog    :: !Bool -- ^ Whether to include timings in logs.
    , globalConfigMonoid :: !ConfigMonoid -- ^ Config monoid, for passing into 'loadConfig'
    , globalResolver     :: !(Maybe AbstractResolver) -- ^ Resolver override
    , globalCompiler     :: !(Maybe WantedCompiler) -- ^ Compiler override
    , globalTerminal     :: !Bool -- ^ We're in a terminal?
    , globalStylesUpdate :: !StylesUpdate -- ^ SGR (Ansi) codes for styles
    , globalTermWidth    :: !(Maybe Int) -- ^ Terminal width override
    , globalStackYaml    :: !(StackYamlLoc FilePath) -- ^ Override project stack.yaml
    } deriving (Show)

data StackYamlLoc filepath
    = SYLDefault
    | SYLOverride !filepath
    | SYLNoConfig !(Path Abs Dir)
    -- ^ FilePath is the directory containing the script file, used
    -- for resolving custom snapshot files.
    deriving (Show,Functor,Foldable,Traversable)

-- | Parsed global command-line options monoid.
data GlobalOptsMonoid = GlobalOptsMonoid
    { globalMonoidReExecVersion :: !(First String) -- ^ Expected re-exec in container version
    , globalMonoidDockerEntrypoint :: !(First DockerEntrypoint)
      -- ^ Data used when stack is acting as a Docker entrypoint (internal use only)
    , globalMonoidLogLevel     :: !(First LogLevel) -- ^ Log level
    , globalMonoidTimeInLog    :: !(First Bool) -- ^ Whether to include timings in logs.
    , globalMonoidConfigMonoid :: !ConfigMonoid -- ^ Config monoid, for passing into 'loadConfig'
    , globalMonoidResolver     :: !(First (Unresolved AbstractResolver)) -- ^ Resolver override
    , globalMonoidCompiler     :: !(First WantedCompiler) -- ^ Compiler override
    , globalMonoidTerminal     :: !(First Bool) -- ^ We're in a terminal?
    , globalMonoidStyles       :: !StylesUpdate -- ^ Stack's output styles
    , globalMonoidTermWidth    :: !(First Int) -- ^ Terminal width override
    , globalMonoidStackYaml    :: !(First FilePath) -- ^ Override project stack.yaml
    } deriving Generic

instance Semigroup GlobalOptsMonoid where
    (<>) = mappenddefault

instance Monoid GlobalOptsMonoid where
    mempty = memptydefault
    mappend = (<>)

-- | Default logging level should be something useful but not crazy.
defaultLogLevel :: LogLevel
defaultLogLevel = LevelInfo

readColorWhen :: ReadM ColorWhen
readColorWhen = do
    s <- OA.readerAsk
    case s of
        "never" -> return ColorNever
        "always" -> return ColorAlways
        "auto" -> return ColorAuto
        _ -> OA.readerError "Expected values of color option are 'never', 'always', or 'auto'."

readStyles :: ReadM StylesUpdate
readStyles = parseStylesUpdateFromString <$> OA.readerAsk

-- | A superset of 'Config' adding information on how to build code. The reason
-- for this breakdown is because we will need some of the information from
-- 'Config' in order to determine the values here.
--
-- These are the components which know nothing about local configuration.
data BuildConfig = BuildConfig
    { bcConfig     :: !Config
    , bcSMWanted :: !SMWanted
    , bcGHCVariant :: !GHCVariant
      -- ^ The variant of GHC used to select a GHC bindist.
    , bcExtraPackageDBs :: ![Path Abs Dir]
      -- ^ Extra package databases
    , bcStackYaml  :: !(Path Abs File)
      -- ^ Location of the stack.yaml file.
      --
      -- Note: if the STACK_YAML environment variable is used, this may be
      -- different from projectRootL </> "stack.yaml" if a different file
      -- name is used.
    , bcImplicitGlobal :: !Bool
      -- ^ Are we loading from the implicit global stack.yaml? This is useful
      -- for providing better error messages.
    , bcCurator :: !(Maybe Curator)
    , bcDownloadCompiler :: !WithDownloadCompiler
    }

data WithDocker
  = SkipDocker
  | WithDocker

data WithDownloadCompiler
  = SkipDownloadCompiler
  | WithDownloadCompiler

stackYamlL :: HasBuildConfig env => Lens' env (Path Abs File)
stackYamlL = buildConfigL.lens bcStackYaml (\x y -> x { bcStackYaml = y })

-- | Directory containing the project's stack.yaml file
projectRootL :: HasBuildConfig env => Getting r env (Path Abs Dir)
projectRootL = stackYamlL.to parent

-- | Configuration after the environment has been setup.
data EnvConfig = EnvConfig
    {envConfigBuildConfig :: !BuildConfig
    ,envConfigCabalVersion :: !Version
    -- ^ This is the version of Cabal that stack will use to compile Setup.hs files
    -- in the build process.
    --
    -- Note that this is not necessarily the same version as the one that stack
    -- depends on as a library and which is displayed when running
    -- @stack list-dependencies | grep Cabal@ in the stack project.
<<<<<<< HEAD
    ,envConfigBuildOptsCLI :: !BuildOptsCLI
    ,envConfigSourceMap :: !SourceMap
    ,envConfigCompilerBuild :: !CompilerBuild
--    ,envConfigSMActual :: !SMActual
--    ,envConfigLoadedSnapshot :: !LoadedSnapshot
--    -- ^ The fully resolved snapshot information.
=======
    ,envConfigCompilerVersion :: !ActualCompiler
    -- ^ The actual version of the compiler to be used, as opposed to
    -- 'wantedCompilerL', which provides the version specified by the
    -- build plan.
    ,envConfigCompilerBuild :: !(Maybe CompilerBuild)
    ,envConfigLoadedSnapshot :: !LoadedSnapshot
    -- ^ The fully resolved snapshot information.
    }

-- | A view of a dependency package, specified in stack.yaml
data DepPackage = DepPackage
  { dpGPD' :: !(IO GenericPackageDescription)
  , dpName :: !PackageName
  , dpLocation :: !PackageLocation
  }

-- | A view of a project package needed for resolving components
data ProjectPackage = ProjectPackage
    { ppCabalFP    :: !(Path Abs File)
    , ppResolvedDir :: !(ResolvedPath Dir)
    , ppGPD' :: !(IO GenericPackageDescription)
    , ppName :: !PackageName
>>>>>>> 042d4c1a
    }

ppGPD :: MonadIO m => ProjectPackage -> m GenericPackageDescription
ppGPD = liftIO . cpGPD . ppCommon

-- | Root directory for the given 'ProjectPackage'
ppRoot :: ProjectPackage -> Path Abs Dir
ppRoot = parent . ppCabalFP

-- | All components available in the given 'ProjectPackage'
ppComponents :: MonadIO m => ProjectPackage -> m (Set NamedComponent)
ppComponents pp = do
  gpd <- ppGPD pp
  pure $ Set.fromList $ concat
    [ maybe []  (const [CLib]) (C.condLibrary gpd)
    , go CExe   (fst <$> C.condExecutables gpd)
    , go CTest  (fst <$> C.condTestSuites gpd)
    , go CBench (fst <$> C.condBenchmarks gpd)
    ]
  where
    go :: (T.Text -> NamedComponent)
       -> [C.UnqualComponentName]
       -> [NamedComponent]
    go wrapper = map (wrapper . T.pack . C.unUnqualComponentName)

-- | Version for the given 'ProjectPackage
ppVersion :: MonadIO m => ProjectPackage -> m Version
ppVersion = fmap gpdVersion . ppGPD

-- | Value returned by 'Stack.Config.loadConfig'.
data LoadConfig = LoadConfig
    { lcConfig          :: !Config
      -- ^ Top-level Stack configuration.
    , lcLoadBuildConfig :: !(Maybe WantedCompiler -> IO BuildConfig)
        -- ^ Action to load the remaining 'BuildConfig'.
    , lcProjectRoot     :: !(Maybe (Path Abs Dir))
        -- ^ The project root directory, if in a project.
    }

-- | A project is a collection of packages. We can have multiple stack.yaml
-- files, but only one of them may contain project information.
data Project = Project
    { projectUserMsg :: !(Maybe String)
    -- ^ A warning message to display to the user when the auto generated
    -- config may have issues.
    , projectPackages :: ![RelFilePath]
    -- ^ Packages which are actually part of the project (as opposed
    -- to dependencies).
    , projectDependencies :: ![PackageLocation]
    -- ^ Dependencies defined within the stack.yaml file, to be
    -- applied on top of the snapshot.
    , projectFlags :: !(Map PackageName (Map FlagName Bool))
    -- ^ Flags to be applied on top of the snapshot flags.
    , projectResolver :: !SnapshotLocation
    -- ^ How we resolve which @SnapshotDef@ to use
    , projectCompiler :: !(Maybe WantedCompiler)
    -- ^ Override the compiler in 'projectResolver'
    , projectExtraPackageDBs :: ![FilePath]
    , projectCurator :: !(Maybe Curator)
    -- ^ Extra configuration intended exclusively for usage by the
    -- curator tool. In other words, this is /not/ part of the
    -- documented and exposed Stack API. SUBJECT TO CHANGE.
    }
  deriving Show

instance ToJSON Project where
    -- Expanding the constructor fully to ensure we don't miss any fields.
    toJSON (Project userMsg packages extraDeps flags resolver mcompiler extraPackageDBs mcurator) = object $ concat
      [ maybe [] (\cv -> ["compiler" .= cv]) mcompiler
      , maybe [] (\msg -> ["user-message" .= msg]) userMsg
      , if null extraPackageDBs then [] else ["extra-package-dbs" .= extraPackageDBs]
      , if null extraDeps then [] else ["extra-deps" .= extraDeps]
      , if Map.null flags then [] else ["flags" .= fmap toCabalStringMap (toCabalStringMap flags)]
      , ["packages" .= packages]
      , ["resolver" .= resolver]
      , maybe [] (\c -> ["curator" .= c]) mcurator
      ]

-- | Extra configuration intended exclusively for usage by the
-- curator tool. In other words, this is /not/ part of the
-- documented and exposed Stack API. SUBJECT TO CHANGE.
data Curator = Curator
  { curatorSkipTest :: !(Set PackageName)
  , curatorSkipBenchmark :: !(Set PackageName)
  , curatorSkipHaddock :: !(Set PackageName)
  }
  deriving Show
instance ToJSON Curator where
  toJSON c = object
    [ "skip-test" .= Set.map CabalString (curatorSkipTest c)
    , "skip-bench" .= Set.map CabalString (curatorSkipBenchmark c)
    , "skip-haddock" .= Set.map CabalString (curatorSkipHaddock c)
    ]
instance FromJSON (WithJSONWarnings Curator) where
  parseJSON = withObjectWarnings "Curator" $ \o -> Curator
    <$> fmap (Set.map unCabalString) (o ..:? "skip-test" ..!= mempty)
    <*> fmap (Set.map unCabalString) (o ..:? "skip-bench" ..!= mempty)
    <*> fmap (Set.map unCabalString) (o ..:? "skip-haddock" ..!= mempty)

-- An uninterpreted representation of configuration options.
-- Configurations may be "cascaded" using mappend (left-biased).
data ConfigMonoid =
  ConfigMonoid
    { configMonoidStackRoot          :: !(First (Path Abs Dir))
    -- ^ See: 'clStackRoot'
    , configMonoidWorkDir            :: !(First (Path Rel Dir))
    -- ^ See: 'configWorkDir'.
    , configMonoidBuildOpts          :: !BuildOptsMonoid
    -- ^ build options.
    , configMonoidDockerOpts         :: !DockerOptsMonoid
    -- ^ Docker options.
    , configMonoidNixOpts            :: !NixOptsMonoid
    -- ^ Options for the execution environment (nix-shell or container)
    , configMonoidConnectionCount    :: !(First Int)
    -- ^ See: 'configConnectionCount'
    , configMonoidHideTHLoading      :: !(First Bool)
    -- ^ See: 'configHideTHLoading'
    , configMonoidLatestSnapshotUrl  :: !(First Text)
    -- ^ Deprecated in favour of 'urlsMonoidLatestSnapshot'
    , configMonoidUrls               :: !UrlsMonoid
    -- ^ See: 'configUrls
    , configMonoidPackageIndices     :: !(First [HackageSecurityConfig])
    -- ^ See: @picIndices@
    , configMonoidSystemGHC          :: !(First Bool)
    -- ^ See: 'configSystemGHC'
    ,configMonoidInstallGHC          :: !(First Bool)
    -- ^ See: 'configInstallGHC'
    ,configMonoidSkipGHCCheck        :: !(First Bool)
    -- ^ See: 'configSkipGHCCheck'
    ,configMonoidSkipMsys            :: !(First Bool)
    -- ^ See: 'configSkipMsys'
    ,configMonoidCompilerCheck       :: !(First VersionCheck)
    -- ^ See: 'configCompilerCheck'
    ,configMonoidRequireStackVersion :: !IntersectingVersionRange
    -- ^ See: 'configRequireStackVersion'
    ,configMonoidArch                :: !(First String)
    -- ^ Used for overriding the platform
    ,configMonoidGHCVariant          :: !(First GHCVariant)
    -- ^ Used for overriding the platform
    ,configMonoidGHCBuild            :: !(First CompilerBuild)
    -- ^ Used for overriding the GHC build
    ,configMonoidJobs                :: !(First Int)
    -- ^ See: 'configJobs'
    ,configMonoidExtraIncludeDirs    :: !(Set FilePath)
    -- ^ See: 'configExtraIncludeDirs'
    ,configMonoidExtraLibDirs        :: !(Set FilePath)
    -- ^ See: 'configExtraLibDirs'
    , configMonoidOverrideGccPath    :: !(First (Path Abs File))
    -- ^ Allow users to override the path to gcc
    ,configMonoidOverrideHpack       :: !(First FilePath)
    -- ^ Use Hpack executable (overrides bundled Hpack)
    ,configMonoidConcurrentTests     :: !(First Bool)
    -- ^ See: 'configConcurrentTests'
    ,configMonoidLocalBinPath        :: !(First FilePath)
    -- ^ Used to override the binary installation dir
    ,configMonoidImageOpts           :: !ImageOptsMonoid
    -- ^ Image creation options.
    ,configMonoidTemplateParameters  :: !(Map Text Text)
    -- ^ Template parameters.
    ,configMonoidScmInit             :: !(First SCM)
    -- ^ Initialize SCM (e.g. git init) when making new projects?
    ,configMonoidGhcOptionsByName    :: !(MonoidMap PackageName (Monoid.Dual [Text]))
    -- ^ See 'configGhcOptionsByName'. Uses 'Monoid.Dual' so that
    -- options from the configs on the right come first, so that they
    -- can be overridden.
    ,configMonoidGhcOptionsByCat     :: !(MonoidMap ApplyGhcOptions (Monoid.Dual [Text]))
    -- ^ See 'configGhcOptionsAll'. Uses 'Monoid.Dual' so that options
    -- from the configs on the right come first, so that they can be
    -- overridden.
    ,configMonoidExtraPath           :: ![Path Abs Dir]
    -- ^ Additional paths to search for executables in
    ,configMonoidSetupInfoLocations  :: ![SetupInfoLocation]
    -- ^ Additional setup info (inline or remote) to use for installing tools
    ,configMonoidLocalProgramsBase   :: !(First (Path Abs Dir))
    -- ^ Override the default local programs dir, where e.g. GHC is installed.
    ,configMonoidPvpBounds           :: !(First PvpBounds)
    -- ^ See 'configPvpBounds'
    ,configMonoidModifyCodePage      :: !(First Bool)
    -- ^ See 'configModifyCodePage'
    ,configMonoidExplicitSetupDeps   :: !(Map (Maybe PackageName) Bool)
    -- ^ See 'configExplicitSetupDeps'
    ,configMonoidRebuildGhcOptions   :: !(First Bool)
    -- ^ See 'configMonoidRebuildGhcOptions'
    ,configMonoidApplyGhcOptions     :: !(First ApplyGhcOptions)
    -- ^ See 'configApplyGhcOptions'
    ,configMonoidAllowNewer          :: !(First Bool)
    -- ^ See 'configMonoidAllowNewer'
    ,configMonoidDefaultTemplate     :: !(First TemplateName)
    -- ^ The default template to use when none is specified.
    -- (If Nothing, the default default is used.)
    , configMonoidAllowDifferentUser :: !(First Bool)
    -- ^ Allow users other than the stack root owner to use the stack
    -- installation.
    , configMonoidDumpLogs           :: !(First DumpLogs)
    -- ^ See 'configDumpLogs'
    , configMonoidSaveHackageCreds   :: !(First Bool)
    -- ^ See 'configSaveHackageCreds'
    , configMonoidHackageBaseUrl     :: !(First Text)
    -- ^ See 'configHackageBaseUrl'
    , configMonoidColorWhen          :: !(First ColorWhen)
    -- ^ When to use 'ANSI' colors
    , configMonoidStyles             :: !StylesUpdate
    }
  deriving (Show, Generic)

instance Semigroup ConfigMonoid where
    (<>) = mappenddefault

instance Monoid ConfigMonoid where
    mempty = memptydefault
    mappend = (<>)

parseConfigMonoid :: Path Abs Dir -> Value -> Yaml.Parser (WithJSONWarnings ConfigMonoid)
parseConfigMonoid = withObjectWarnings "ConfigMonoid" . parseConfigMonoidObject

-- | Parse a partial configuration.  Used both to parse both a standalone config
-- file and a project file, so that a sub-parser is not required, which would interfere with
-- warnings for missing fields.
parseConfigMonoidObject :: Path Abs Dir -> Object -> WarningParser ConfigMonoid
parseConfigMonoidObject rootDir obj = do
    -- Parsing 'stackRoot' from 'stackRoot'/config.yaml would be nonsensical
    let configMonoidStackRoot = First Nothing
    configMonoidWorkDir <- First <$> obj ..:? configMonoidWorkDirName
    configMonoidBuildOpts <- jsonSubWarnings (obj ..:? configMonoidBuildOptsName ..!= mempty)
    configMonoidDockerOpts <- jsonSubWarnings (obj ..:? configMonoidDockerOptsName ..!= mempty)
    configMonoidNixOpts <- jsonSubWarnings (obj ..:? configMonoidNixOptsName ..!= mempty)
    configMonoidConnectionCount <- First <$> obj ..:? configMonoidConnectionCountName
    configMonoidHideTHLoading <- First <$> obj ..:? configMonoidHideTHLoadingName
    configMonoidLatestSnapshotUrl <- First <$> obj ..:? configMonoidLatestSnapshotUrlName
    configMonoidUrls <- jsonSubWarnings (obj ..:? configMonoidUrlsName ..!= mempty)
    configMonoidPackageIndices <- First <$> jsonSubWarningsTT (obj ..:?  configMonoidPackageIndicesName)
    configMonoidSystemGHC <- First <$> obj ..:? configMonoidSystemGHCName
    configMonoidInstallGHC <- First <$> obj ..:? configMonoidInstallGHCName
    configMonoidSkipGHCCheck <- First <$> obj ..:? configMonoidSkipGHCCheckName
    configMonoidSkipMsys <- First <$> obj ..:? configMonoidSkipMsysName
    configMonoidRequireStackVersion <- IntersectingVersionRange . unVersionRangeJSON <$> (
                                       obj ..:? configMonoidRequireStackVersionName
                                           ..!= VersionRangeJSON anyVersion)
    configMonoidArch <- First <$> obj ..:? configMonoidArchName
    configMonoidGHCVariant <- First <$> obj ..:? configMonoidGHCVariantName
    configMonoidGHCBuild <- First <$> obj ..:? configMonoidGHCBuildName
    configMonoidJobs <- First <$> obj ..:? configMonoidJobsName
    configMonoidExtraIncludeDirs <- fmap (Set.map (toFilePath rootDir FilePath.</>)) $
        obj ..:?  configMonoidExtraIncludeDirsName ..!= Set.empty
    configMonoidExtraLibDirs <- fmap (Set.map (toFilePath rootDir FilePath.</>)) $
        obj ..:?  configMonoidExtraLibDirsName ..!= Set.empty
    configMonoidOverrideGccPath <- First <$> obj ..:? configMonoidOverrideGccPathName
    configMonoidOverrideHpack <- First <$> obj ..:? configMonoidOverrideHpackName
    configMonoidConcurrentTests <- First <$> obj ..:? configMonoidConcurrentTestsName
    configMonoidLocalBinPath <- First <$> obj ..:? configMonoidLocalBinPathName
    configMonoidImageOpts <- jsonSubWarnings (obj ..:?  configMonoidImageOptsName ..!= mempty)
    templates <- obj ..:? "templates"
    (configMonoidScmInit,configMonoidTemplateParameters) <-
      case templates of
        Nothing -> return (First Nothing,M.empty)
        Just tobj -> do
          scmInit <- tobj ..:? configMonoidScmInitName
          params <- tobj ..:? configMonoidTemplateParametersName
          return (First scmInit,fromMaybe M.empty params)
    configMonoidCompilerCheck <- First <$> obj ..:? configMonoidCompilerCheckName

    options <- Map.map unGhcOptions <$> obj ..:? configMonoidGhcOptionsName ..!= mempty

    optionsEverything <-
      case (Map.lookup GOKOldEverything options, Map.lookup GOKEverything options) of
        (Just _, Just _) -> fail "Cannot specify both `*` and `$everything` GHC options"
        (Nothing, Just x) -> return x
        (Just x, Nothing) -> do
          tell "The `*` ghc-options key is not recommended. Consider using $locals, or if really needed, $everything"
          return x
        (Nothing, Nothing) -> return []

    let configMonoidGhcOptionsByCat = coerce $ Map.fromList
          [ (AGOEverything, optionsEverything)
          , (AGOLocals, Map.findWithDefault [] GOKLocals options)
          , (AGOTargets, Map.findWithDefault [] GOKTargets options)
          ]

        configMonoidGhcOptionsByName = coerce $ Map.fromList
            [(name, opts) | (GOKPackage name, opts) <- Map.toList options]

    configMonoidExtraPath <- obj ..:? configMonoidExtraPathName ..!= []
    configMonoidSetupInfoLocations <-
        maybeToList <$> jsonSubWarningsT (obj ..:?  configMonoidSetupInfoLocationsName)
    configMonoidLocalProgramsBase <- First <$> obj ..:? configMonoidLocalProgramsBaseName
    configMonoidPvpBounds <- First <$> obj ..:? configMonoidPvpBoundsName
    configMonoidModifyCodePage <- First <$> obj ..:? configMonoidModifyCodePageName
    configMonoidExplicitSetupDeps <-
        (obj ..:? configMonoidExplicitSetupDepsName ..!= mempty)
        >>= fmap Map.fromList . mapM handleExplicitSetupDep . Map.toList
    configMonoidRebuildGhcOptions <- First <$> obj ..:? configMonoidRebuildGhcOptionsName
    configMonoidApplyGhcOptions <- First <$> obj ..:? configMonoidApplyGhcOptionsName
    configMonoidAllowNewer <- First <$> obj ..:? configMonoidAllowNewerName
    configMonoidDefaultTemplate <- First <$> obj ..:? configMonoidDefaultTemplateName
    configMonoidAllowDifferentUser <- First <$> obj ..:? configMonoidAllowDifferentUserName
    configMonoidDumpLogs <- First <$> obj ..:? configMonoidDumpLogsName
    configMonoidSaveHackageCreds <- First <$> obj ..:? configMonoidSaveHackageCredsName
    configMonoidHackageBaseUrl <- First <$> obj ..:? configMonoidHackageBaseUrlName

    configMonoidColorWhenUS <- obj ..:? configMonoidColorWhenUSName
    configMonoidColorWhenGB <- obj ..:? configMonoidColorWhenGBName
    let configMonoidColorWhen =  First $   configMonoidColorWhenUS
                                       <|> configMonoidColorWhenGB

    configMonoidStylesUS <- obj ..:? configMonoidStylesUSName
    configMonoidStylesGB <- obj ..:? configMonoidStylesGBName
    let configMonoidStyles = fromMaybe mempty $   configMonoidStylesUS
                                              <|> configMonoidStylesGB

    return ConfigMonoid {..}
  where
    handleExplicitSetupDep :: Monad m => (Text, Bool) -> m (Maybe PackageName, Bool)
    handleExplicitSetupDep (name', b) = do
        name <-
            if name' == "*"
                then return Nothing
                else case parsePackageName $ T.unpack name' of
                        Nothing -> fail $ "Invalid package name: " ++ show name'
                        Just x -> return $ Just x
        return (name, b)

configMonoidWorkDirName :: Text
configMonoidWorkDirName = "work-dir"

configMonoidBuildOptsName :: Text
configMonoidBuildOptsName = "build"

configMonoidDockerOptsName :: Text
configMonoidDockerOptsName = "docker"

configMonoidNixOptsName :: Text
configMonoidNixOptsName = "nix"

configMonoidConnectionCountName :: Text
configMonoidConnectionCountName = "connection-count"

configMonoidHideTHLoadingName :: Text
configMonoidHideTHLoadingName = "hide-th-loading"

configMonoidLatestSnapshotUrlName :: Text
configMonoidLatestSnapshotUrlName = "latest-snapshot-url"

configMonoidUrlsName :: Text
configMonoidUrlsName = "urls"

configMonoidPackageIndicesName :: Text
configMonoidPackageIndicesName = "package-indices"

configMonoidSystemGHCName :: Text
configMonoidSystemGHCName = "system-ghc"

configMonoidInstallGHCName :: Text
configMonoidInstallGHCName = "install-ghc"

configMonoidSkipGHCCheckName :: Text
configMonoidSkipGHCCheckName = "skip-ghc-check"

configMonoidSkipMsysName :: Text
configMonoidSkipMsysName = "skip-msys"

configMonoidRequireStackVersionName :: Text
configMonoidRequireStackVersionName = "require-stack-version"

configMonoidArchName :: Text
configMonoidArchName = "arch"

configMonoidGHCVariantName :: Text
configMonoidGHCVariantName = "ghc-variant"

configMonoidGHCBuildName :: Text
configMonoidGHCBuildName = "ghc-build"

configMonoidJobsName :: Text
configMonoidJobsName = "jobs"

configMonoidExtraIncludeDirsName :: Text
configMonoidExtraIncludeDirsName = "extra-include-dirs"

configMonoidExtraLibDirsName :: Text
configMonoidExtraLibDirsName = "extra-lib-dirs"

configMonoidOverrideGccPathName :: Text
configMonoidOverrideGccPathName = "with-gcc"

configMonoidOverrideHpackName :: Text
configMonoidOverrideHpackName = "with-hpack"

configMonoidConcurrentTestsName :: Text
configMonoidConcurrentTestsName = "concurrent-tests"

configMonoidLocalBinPathName :: Text
configMonoidLocalBinPathName = "local-bin-path"

configMonoidImageOptsName :: Text
configMonoidImageOptsName = "image"

configMonoidScmInitName :: Text
configMonoidScmInitName = "scm-init"

configMonoidTemplateParametersName :: Text
configMonoidTemplateParametersName = "params"

configMonoidCompilerCheckName :: Text
configMonoidCompilerCheckName = "compiler-check"

configMonoidGhcOptionsName :: Text
configMonoidGhcOptionsName = "ghc-options"

configMonoidExtraPathName :: Text
configMonoidExtraPathName = "extra-path"

configMonoidSetupInfoLocationsName :: Text
configMonoidSetupInfoLocationsName = "setup-info"

configMonoidLocalProgramsBaseName :: Text
configMonoidLocalProgramsBaseName = "local-programs-path"

configMonoidPvpBoundsName :: Text
configMonoidPvpBoundsName = "pvp-bounds"

configMonoidModifyCodePageName :: Text
configMonoidModifyCodePageName = "modify-code-page"

configMonoidExplicitSetupDepsName :: Text
configMonoidExplicitSetupDepsName = "explicit-setup-deps"

configMonoidRebuildGhcOptionsName :: Text
configMonoidRebuildGhcOptionsName = "rebuild-ghc-options"

configMonoidApplyGhcOptionsName :: Text
configMonoidApplyGhcOptionsName = "apply-ghc-options"

configMonoidAllowNewerName :: Text
configMonoidAllowNewerName = "allow-newer"

configMonoidDefaultTemplateName :: Text
configMonoidDefaultTemplateName = "default-template"

configMonoidAllowDifferentUserName :: Text
configMonoidAllowDifferentUserName = "allow-different-user"

configMonoidDumpLogsName :: Text
configMonoidDumpLogsName = "dump-logs"

configMonoidSaveHackageCredsName :: Text
configMonoidSaveHackageCredsName = "save-hackage-creds"

configMonoidHackageBaseUrlName :: Text
configMonoidHackageBaseUrlName = "hackage-base-url"

configMonoidColorWhenUSName :: Text
configMonoidColorWhenUSName = "color"

configMonoidColorWhenGBName :: Text
configMonoidColorWhenGBName = "colour"

configMonoidStylesUSName :: Text
configMonoidStylesUSName = "stack-colors"

configMonoidStylesGBName :: Text
configMonoidStylesGBName = "stack-colours"

data ConfigException
  = ParseConfigFileException (Path Abs File) ParseException
  | ParseCustomSnapshotException Text ParseException
  | NoProjectConfigFound (Path Abs Dir) (Maybe Text)
  | UnexpectedArchiveContents [Path Abs Dir] [Path Abs File]
  | UnableToExtractArchive Text (Path Abs File)
  | BadStackVersionException VersionRange
  | NoMatchingSnapshot WhichSolverCmd (NonEmpty SnapName)
  | ResolverMismatch WhichSolverCmd !Text String -- Text == resolver name, sdName
  | ResolverPartial WhichSolverCmd !Text String -- Text == resolver name, sdName
  | NoSuchDirectory FilePath
  | ParseGHCVariantException String
  | BadStackRoot (Path Abs Dir)
  | Won'tCreateStackRootInDirectoryOwnedByDifferentUser (Path Abs Dir) (Path Abs Dir) -- ^ @$STACK_ROOT@, parent dir
  | UserDoesn'tOwnDirectory (Path Abs Dir)
  | ManualGHCVariantSettingsAreIncompatibleWithSystemGHC
  | NixRequiresSystemGhc
  | NoResolverWhenUsingNoLocalConfig
  | InvalidResolverForNoLocalConfig String
  | DuplicateLocalPackageNames ![(PackageName, [PackageLocation])]
  deriving Typeable
instance Show ConfigException where
    show (ParseConfigFileException configFile exception) = concat
        [ "Could not parse '"
        , toFilePath configFile
        , "':\n"
        , Yaml.prettyPrintParseException exception
        , "\nSee http://docs.haskellstack.org/en/stable/yaml_configuration/"
        ]
    show (ParseCustomSnapshotException url exception) = concat
        [ "Could not parse '"
        , T.unpack url
        , "':\n"
        , Yaml.prettyPrintParseException exception
        -- FIXME: Link to docs about custom snapshots
        -- , "\nSee http://docs.haskellstack.org/en/stable/yaml_configuration/"
        ]
    show (NoProjectConfigFound dir mcmd) = concat
        [ "Unable to find a stack.yaml file in the current directory ("
        , toFilePath dir
        , ") or its ancestors"
        , case mcmd of
            Nothing -> ""
            Just cmd -> "\nRecommended action: stack " ++ T.unpack cmd
        ]
    show (UnexpectedArchiveContents dirs files) = concat
        [ "When unpacking an archive specified in your stack.yaml file, "
        , "did not find expected contents. Expected: a single directory. Found: "
        , show ( map (toFilePath . dirname) dirs
               , map (toFilePath . filename) files
               )
        ]
    show (UnableToExtractArchive url file) = concat
        [ "Archive extraction failed. Tarballs and zip archives are supported, couldn't handle the following URL, "
        , T.unpack url, " downloaded to the file ", toFilePath $ filename file
        ]
    show (BadStackVersionException requiredRange) = concat
        [ "The version of stack you are using ("
        , show (mkVersion' Meta.version)
        , ") is outside the required\n"
        ,"version range specified in stack.yaml ("
        , T.unpack (versionRangeText requiredRange)
        , ")." ]
    show (NoMatchingSnapshot whichCmd names) = concat
        [ "None of the following snapshots provides a compiler matching "
        , "your package(s):\n"
        , unlines $ map (\name -> "    - " <> T.unpack (renderSnapName name))
                        (NonEmpty.toList names)
        , showOptions whichCmd Don'tSuggestSolver
        ]
    show (ResolverMismatch whichCmd resolver errDesc) = concat
        [ "Resolver '"
        , T.unpack resolver
        , "' does not have a matching compiler to build some or all of your "
        , "package(s).\n"
        , errDesc
        , showOptions whichCmd Don'tSuggestSolver
        ]
    show (ResolverPartial whichCmd resolver errDesc) = concat
        [ "Resolver '"
        , T.unpack resolver
        , "' does not have all the packages to match your requirements.\n"
        , unlines $ fmap ("    " <>) (lines errDesc)
        , showOptions whichCmd
            (case whichCmd of
                IsSolverCmd -> Don'tSuggestSolver
                _ -> SuggestSolver)
        ]
    show (NoSuchDirectory dir) =
        "No directory could be located matching the supplied path: " ++ dir
    show (ParseGHCVariantException v) =
        "Invalid ghc-variant value: " ++ v
    show (BadStackRoot stackRoot) = concat
        [ "Invalid stack root: '"
        , toFilePath stackRoot
        , "'. Please provide a valid absolute path."
        ]
    show (Won'tCreateStackRootInDirectoryOwnedByDifferentUser envStackRoot parentDir) = concat
        [ "Preventing creation of stack root '"
        , toFilePath envStackRoot
        , "'. Parent directory '"
        , toFilePath parentDir
        , "' is owned by someone else."
        ]
    show (UserDoesn'tOwnDirectory dir) = concat
        [ "You are not the owner of '"
        , toFilePath dir
        , "'. Aborting to protect file permissions."
        , "\nRetry with '--"
        , T.unpack configMonoidAllowDifferentUserName
        , "' to disable this precaution."
        ]
    show ManualGHCVariantSettingsAreIncompatibleWithSystemGHC = T.unpack $ T.concat
        [ "stack can only control the "
        , configMonoidGHCVariantName
        , " of its own GHC installations. Please use '--no-"
        , configMonoidSystemGHCName
        , "'."
        ]
    show NixRequiresSystemGhc = T.unpack $ T.concat
        [ "stack's Nix integration is incompatible with '--no-system-ghc'. "
        , "Please use '--"
        , configMonoidSystemGHCName
        , "' or disable the Nix integration."
        ]
    show NoResolverWhenUsingNoLocalConfig = "When using the script command, you must provide a resolver argument"
    show (InvalidResolverForNoLocalConfig ar) = "The script command requires a specific resolver, you provided " ++ ar
    show (DuplicateLocalPackageNames pairs) = concat
        $ "The same package name is used in multiple local packages\n"
        : map go pairs
      where
        go (name, dirs) = unlines
            $ ""
            : (packageNameString name ++ " used in:")
            : map goLoc dirs
        goLoc loc = "- " ++ show loc
instance Exception ConfigException

showOptions :: WhichSolverCmd -> SuggestSolver -> String
showOptions whichCmd suggestSolver = unlines $ "\nThis may be resolved by:" : options
  where
    options =
        (case suggestSolver of
            SuggestSolver -> [useSolver]
            Don'tSuggestSolver -> []) ++
        (case whichCmd of
            IsSolverCmd -> [useResolver]
            IsInitCmd -> both
            IsNewCmd -> both)
    both = [omitPackages, useResolver]
    useSolver    = "    - Using '--solver' to ask cabal-install to generate extra-deps, atop the chosen snapshot."
    omitPackages = "    - Using '--omit-packages' to exclude mismatching package(s)."
    useResolver  = "    - Using '--resolver' to specify a matching snapshot/resolver"

data WhichSolverCmd = IsInitCmd | IsSolverCmd | IsNewCmd

data SuggestSolver = SuggestSolver | Don'tSuggestSolver

-- | Get the URL to request the information on the latest snapshots
askLatestSnapshotUrl :: (MonadReader env m, HasConfig env) => m Text
askLatestSnapshotUrl = view $ configL.to configUrls.to urlsLatestSnapshot

-- | @".stack-work"@
workDirL :: HasConfig env => Lens' env (Path Rel Dir)
workDirL = configL.lens configWorkDir (\x y -> x { configWorkDir = y })

-- | Per-project work dir
getProjectWorkDir :: (HasBuildConfig env, MonadReader env m) => m (Path Abs Dir)
getProjectWorkDir = do
    root    <- view projectRootL
    workDir <- view workDirL
    return (root </> workDir)

-- | File containing the installed cache, see "Stack.PackageDump"
configInstalledCache :: (HasBuildConfig env, MonadReader env m) => m (Path Abs File)
configInstalledCache = liftM (</> relFileInstalledCacheBin) getProjectWorkDir

-- | Relative directory for the platform identifier
platformOnlyRelDir
    :: (MonadReader env m, HasPlatform env, MonadThrow m)
    => m (Path Rel Dir)
platformOnlyRelDir = do
    platform <- view platformL
    platformVariant <- view platformVariantL
    parseRelDir (Distribution.Text.display platform ++ platformVariantSuffix platformVariant)

-- | Directory containing snapshots
snapshotsDir :: (MonadReader env m, HasEnvConfig env, MonadThrow m) => m (Path Abs Dir)
snapshotsDir = do
    root <- view stackRootL
    platform <- platformGhcRelDir
    return $ root </> relDirSnapshots </> platform

-- | Cached global hints file
globalHintsFile :: (MonadReader env m, HasConfig env) => m (Path Abs File)
globalHintsFile = do
  root <- view stackRootL
  pure $ root </> relDirGlobalHints </> relFileGlobalHintsYaml

-- | Installation root for dependencies
installationRootDeps :: (HasEnvConfig env) => RIO env (Path Abs Dir)
installationRootDeps = do
    root <- view stackRootL
    -- TODO: also useShaPathOnWindows here, once #1173 is resolved.
    psc <- platformSnapAndCompilerRel
    return $ root </> relDirSnapshots </> psc

-- | Installation root for locals
installationRootLocal :: (HasEnvConfig env) => RIO env (Path Abs Dir)
installationRootLocal = do
    workDir <- getProjectWorkDir
    psc <- useShaPathOnWindows =<< platformSnapAndCompilerRel
    return $ workDir </> relDirInstall </> psc

-- | Installation root for compiler tools
bindirCompilerTools :: (MonadThrow m, MonadReader env m, HasEnvConfig env) => m (Path Abs Dir)
bindirCompilerTools = do
    config <- view configL
    platform <- platformGhcRelDir
    compilerVersion <- view actualCompilerVersionL
    compiler <- parseRelDir $ compilerVersionString compilerVersion
    return $
        view stackRootL config </>
        relDirCompilerTools </>
        platform </>
        compiler </>
        bindirSuffix

-- | Hoogle directory.
hoogleRoot :: (HasEnvConfig env) => RIO env (Path Abs Dir)
hoogleRoot = do
    workDir <- getProjectWorkDir
    psc <- useShaPathOnWindows =<< platformSnapAndCompilerRel
    return $ workDir </> relDirHoogle </> psc

-- | Get the hoogle database path.
hoogleDatabasePath :: (HasEnvConfig env) => RIO env (Path Abs File)
hoogleDatabasePath = do
    dir <- hoogleRoot
    return (dir </> relFileDatabaseHoo)

-- | Path for platform followed by snapshot name followed by compiler
-- name.
platformSnapAndCompilerRel
    :: (HasEnvConfig env)
    => RIO env (Path Rel Dir)
platformSnapAndCompilerRel = do
    SourceMapHash smh <- view $ envConfigL.to envConfigSourceMap.to smHash
    platform <- platformGhcRelDir
    name <- parseRelDir $ T.unpack $ SHA256.toHexText smh
    ghc <- compilerVersionDir
    useShaPathOnWindows (platform </> name </> ghc)

-- | Relative directory for the platform and GHC identifier
platformGhcRelDir
    :: (MonadReader env m, HasEnvConfig env, MonadThrow m)
    => m (Path Rel Dir)
platformGhcRelDir = do
    ec <- view envConfigL
    let cbSuffix = maybe "" compilerBuildSuffix $ envConfigCompilerBuild ec
    verOnly <- platformGhcVerOnlyRelDirStr
    parseRelDir (mconcat [ verOnly, cbSuffix ])

-- | Relative directory for the platform and GHC identifier without GHC bindist build
platformGhcVerOnlyRelDir
    :: (MonadReader env m, HasPlatform env, HasGHCVariant env, MonadThrow m)
    => m (Path Rel Dir)
platformGhcVerOnlyRelDir =
    parseRelDir =<< platformGhcVerOnlyRelDirStr

-- | Relative directory for the platform and GHC identifier without GHC bindist build
-- (before parsing into a Path)
platformGhcVerOnlyRelDirStr
    :: (MonadReader env m, HasPlatform env, HasGHCVariant env)
    => m FilePath
platformGhcVerOnlyRelDirStr = do
    platform <- view platformL
    platformVariant <- view platformVariantL
    ghcVariant <- view ghcVariantL
    return $ mconcat [ Distribution.Text.display platform
                     , platformVariantSuffix platformVariant
                     , ghcVariantSuffix ghcVariant ]

-- | This is an attempt to shorten stack paths on Windows to decrease our
-- chances of hitting 260 symbol path limit. The idea is to calculate
-- SHA1 hash of the path used on other architectures, encode with base
-- 16 and take first 8 symbols of it.
useShaPathOnWindows :: MonadThrow m => Path Rel Dir -> m (Path Rel Dir)
useShaPathOnWindows
  | osIsWindows = shaPath
  | otherwise = pure

shaPath :: (IsPath Rel t, MonadThrow m) => Path Rel t -> m (Path Rel t)
shaPath = shaPathForBytes . encodeUtf8 . T.pack . toFilePath

shaPathForBytes :: (IsPath Rel t, MonadThrow m) => ByteString -> m (Path Rel t)
shaPathForBytes
    = parsePath . S8.unpack . S8.take 8
    . Mem.convertToBase Mem.Base16 . hashWith SHA1

-- TODO: Move something like this into the path package. Consider
-- subsuming path-io's 'AnyPath'?
class IsPath b t where
  parsePath :: MonadThrow m => FilePath -> m (Path b t)

instance IsPath Abs Dir where parsePath = parseAbsDir
instance IsPath Rel Dir where parsePath = parseRelDir
instance IsPath Abs File where parsePath = parseAbsFile
instance IsPath Rel File where parsePath = parseRelFile

compilerVersionDir :: (MonadThrow m, MonadReader env m, HasEnvConfig env) => m (Path Rel Dir)
compilerVersionDir = do
    compilerVersion <- view actualCompilerVersionL
    parseRelDir $ case compilerVersion of
        ACGhc version -> versionString version
        ACGhcjs {} -> compilerVersionString compilerVersion

-- | Package database for installing dependencies into
packageDatabaseDeps :: (HasEnvConfig env) => RIO env (Path Abs Dir)
packageDatabaseDeps = do
    root <- installationRootDeps
    return $ root </> relDirPkgdb

-- | Package database for installing local packages into
packageDatabaseLocal :: (HasEnvConfig env) => RIO env (Path Abs Dir)
packageDatabaseLocal = do
    root <- installationRootLocal
    return $ root </> relDirPkgdb

-- | Extra package databases
packageDatabaseExtra :: (MonadReader env m, HasEnvConfig env) => m [Path Abs Dir]
packageDatabaseExtra = view $ buildConfigL.to bcExtraPackageDBs

-- | Directory for holding flag cache information
flagCacheLocal :: (HasEnvConfig env) => RIO env (Path Abs Dir)
flagCacheLocal = do
    root <- installationRootLocal
    return $ root </> relDirFlagCache

-- | Where to store 'LoadedSnapshot' caches
configLoadedSnapshotCache
  :: (MonadThrow m, MonadReader env m, HasConfig env, HasGHCVariant env)
  => SnapshotDef
  -> GlobalInfoSource
  -> m (Path Abs File)
configLoadedSnapshotCache sd gis = do
    root <- view stackRootL
    platform <- platformGhcVerOnlyRelDir
    file <- parseRelFile $ T.unpack (SHA256.toHexText $ sdUniqueHash sd) ++ ".cache"
    gis' <- parseRelDir $
          case gis of
            GISSnapshotHints -> "__snapshot_hints__"
            GISCompiler cv -> compilerVersionString cv
    -- Yes, cached plans differ based on platform
    return (root </> relDirLoadedSnapshotCache </> platform </> gis' </> file)

-- | Where do we get information on global packages for loading up a
-- 'LoadedSnapshot'?
data GlobalInfoSource
  = GISSnapshotHints
  -- ^ Accept the hints in the snapshot definition
  | GISCompiler ActualCompiler
  -- ^ Look up the actual information in the installed compiler

-- | Where HPC reports and tix files get stored.
hpcReportDir :: (HasEnvConfig env)
             => RIO env (Path Abs Dir)
hpcReportDir = do
   root <- installationRootLocal
   return $ root </> relDirHpc

-- | Get the extra bin directories (for the PATH). Puts more local first
--
-- Bool indicates whether or not to include the locals
extraBinDirs :: (HasEnvConfig env)
             => RIO env (Bool -> [Path Abs Dir])
extraBinDirs = do
    deps <- installationRootDeps
    local' <- installationRootLocal
    tools <- bindirCompilerTools
    return $ \locals -> if locals
        then [local' </> bindirSuffix, deps </> bindirSuffix, tools]
        else [deps </> bindirSuffix, tools]

minimalEnvSettings :: EnvSettings
minimalEnvSettings =
    EnvSettings
    { esIncludeLocals = False
    , esIncludeGhcPackagePath = False
    , esStackExe = False
    , esLocaleUtf8 = False
    , esKeepGhcRts = False
    }

-- | Default @EnvSettings@ which includes locals and GHC_PACKAGE_PATH.
--
-- Note that this also passes through the GHCRTS environment variable.
-- See https://github.com/commercialhaskell/stack/issues/3444
defaultEnvSettings :: EnvSettings
defaultEnvSettings = EnvSettings
    { esIncludeLocals = True
    , esIncludeGhcPackagePath = True
    , esStackExe = True
    , esLocaleUtf8 = False
    , esKeepGhcRts = True
    }

-- | Environment settings which do not embellish the environment
--
-- Note that this also passes through the GHCRTS environment variable.
-- See https://github.com/commercialhaskell/stack/issues/3444
plainEnvSettings :: EnvSettings
plainEnvSettings = EnvSettings
    { esIncludeLocals = False
    , esIncludeGhcPackagePath = False
    , esStackExe = False
    , esLocaleUtf8 = False
    , esKeepGhcRts = True
    }

-- | Get the path for the given compiler ignoring any local binaries.
--
-- https://github.com/commercialhaskell/stack/issues/1052
getCompilerPath
    :: (MonadIO m, MonadThrow m, MonadReader env m, HasConfig env)
    => WhichCompiler
    -> m (Path Abs File)
getCompilerPath wc = do
    config' <- view configL
    eoWithoutLocals <- liftIO $
        configProcessContextSettings config' minimalEnvSettings { esLocaleUtf8 = True }
    eres <- runRIO eoWithoutLocals $ findExecutable $ compilerExeName wc
    case eres of
      Left e -> throwM e
      Right x -> parseAbsFile x

data ProjectAndConfigMonoid
  = ProjectAndConfigMonoid !Project !ConfigMonoid

parseProjectAndConfigMonoid :: Path Abs Dir -> Value -> Yaml.Parser (WithJSONWarnings (IO ProjectAndConfigMonoid))
parseProjectAndConfigMonoid rootDir =
    withObjectWarnings "ProjectAndConfigMonoid" $ \o -> do
        packages <- o ..:? "packages" ..!= [RelFilePath "."]
        deps <- jsonSubWarningsTT (o ..:? "extra-deps") ..!= []
        flags' <- o ..:? "flags" ..!= mempty
        let flags = unCabalStringMap <$> unCabalStringMap
                    (flags' :: Map (CabalString PackageName) (Map (CabalString FlagName) Bool))

        resolver <- jsonSubWarnings $ o ...: ["snapshot", "resolver"]
        mcompiler <- o ..:? "compiler"
        msg <- o ..:? "user-message"
        config <- parseConfigMonoidObject rootDir o
        extraPackageDBs <- o ..:? "extra-package-dbs" ..!= []
        mcurator <- jsonSubWarningsT (o ..:? "curator")
        return $ do
          deps' <- mapM (resolvePaths (Just rootDir)) deps
          resolver' <- resolvePaths (Just rootDir) resolver
          let project = Project
                  { projectUserMsg = msg
                  , projectResolver = resolver'
                  , projectCompiler = mcompiler -- FIXME make sure resolver' isn't SLCompiler
                  , projectExtraPackageDBs = extraPackageDBs
                  , projectPackages = packages
                  , projectDependencies = concatMap toList (deps' :: [NonEmpty PackageLocation])
                  , projectFlags = flags
                  , projectCurator = mcurator
                  }
          pure $ ProjectAndConfigMonoid project config

-- | A software control system.
data SCM = Git
  deriving (Show)

instance FromJSON SCM where
    parseJSON v = do
        s <- parseJSON v
        case s of
            "git" -> return Git
            _ -> fail ("Unknown or unsupported SCM: " <> s)

instance ToJSON SCM where
    toJSON Git = toJSON ("git" :: Text)

-- | A variant of the platform, used to differentiate Docker builds from host
data PlatformVariant = PlatformVariantNone
                     | PlatformVariant String

-- | Render a platform variant to a String suffix.
platformVariantSuffix :: PlatformVariant -> String
platformVariantSuffix PlatformVariantNone = ""
platformVariantSuffix (PlatformVariant v) = "-" ++ v

-- | Specialized bariant of GHC (e.g. libgmp4 or integer-simple)
data GHCVariant
    = GHCStandard -- ^ Standard bindist
    | GHCIntegerSimple -- ^ Bindist that uses integer-simple
    | GHCCustom String -- ^ Other bindists
    deriving (Show)

instance FromJSON GHCVariant where
    -- Strange structuring is to give consistent error messages
    parseJSON =
        withText
            "GHCVariant"
            (either (fail . show) return . parseGHCVariant . T.unpack)

-- | Render a GHC variant to a String.
ghcVariantName :: GHCVariant -> String
ghcVariantName GHCStandard = "standard"
ghcVariantName GHCIntegerSimple = "integersimple"
ghcVariantName (GHCCustom name) = "custom-" ++ name

-- | Render a GHC variant to a String suffix.
ghcVariantSuffix :: GHCVariant -> String
ghcVariantSuffix GHCStandard = ""
ghcVariantSuffix v = "-" ++ ghcVariantName v

-- | Parse GHC variant from a String.
parseGHCVariant :: (MonadThrow m) => String -> m GHCVariant
parseGHCVariant s =
    case stripPrefix "custom-" s of
        Just name -> return (GHCCustom name)
        Nothing
          | s == "" -> return GHCStandard
          | s == "standard" -> return GHCStandard
          | s == "integersimple" -> return GHCIntegerSimple
          | otherwise -> return (GHCCustom s)

-- | Build of the compiler distribution (e.g. standard, gmp4, tinfo6)
-- | Information for a file to download.
data DownloadInfo = DownloadInfo
    { downloadInfoUrl :: Text
      -- ^ URL or absolute file path
    , downloadInfoContentLength :: Maybe Int
    , downloadInfoSha1 :: Maybe ByteString
    , downloadInfoSha256 :: Maybe ByteString
    } deriving (Show)

instance FromJSON (WithJSONWarnings DownloadInfo) where
    parseJSON = withObjectWarnings "DownloadInfo" parseDownloadInfoFromObject

-- | Parse JSON in existing object for 'DownloadInfo'
parseDownloadInfoFromObject :: Object -> WarningParser DownloadInfo
parseDownloadInfoFromObject o = do
    url <- o ..: "url"
    contentLength <- o ..:? "content-length"
    sha1TextMay <- o ..:? "sha1"
    sha256TextMay <- o ..:? "sha256"
    return
        DownloadInfo
        { downloadInfoUrl = url
        , downloadInfoContentLength = contentLength
        , downloadInfoSha1 = fmap encodeUtf8 sha1TextMay
        , downloadInfoSha256 = fmap encodeUtf8 sha256TextMay
        }

data VersionedDownloadInfo = VersionedDownloadInfo
    { vdiVersion :: Version
    , vdiDownloadInfo :: DownloadInfo
    }
    deriving Show

instance FromJSON (WithJSONWarnings VersionedDownloadInfo) where
    parseJSON = withObjectWarnings "VersionedDownloadInfo" $ \o -> do
        CabalString version <- o ..: "version"
        downloadInfo <- parseDownloadInfoFromObject o
        return VersionedDownloadInfo
            { vdiVersion = version
            , vdiDownloadInfo = downloadInfo
            }

data GHCDownloadInfo = GHCDownloadInfo
    { gdiConfigureOpts :: [Text]
    , gdiConfigureEnv :: Map Text Text
    , gdiDownloadInfo :: DownloadInfo
    }
    deriving Show

instance FromJSON (WithJSONWarnings GHCDownloadInfo) where
    parseJSON = withObjectWarnings "GHCDownloadInfo" $ \o -> do
        configureOpts <- o ..:? "configure-opts" ..!= mempty
        configureEnv <- o ..:? "configure-env" ..!= mempty
        downloadInfo <- parseDownloadInfoFromObject o
        return GHCDownloadInfo
            { gdiConfigureOpts = configureOpts
            , gdiConfigureEnv = configureEnv
            , gdiDownloadInfo = downloadInfo
            }

data SetupInfo = SetupInfo
    { siSevenzExe :: Maybe DownloadInfo
    , siSevenzDll :: Maybe DownloadInfo
    , siMsys2 :: Map Text VersionedDownloadInfo
    , siGHCs :: Map Text (Map Version GHCDownloadInfo)
    , siGHCJSs :: Map Text (Map ActualCompiler DownloadInfo)
    , siStack :: Map Text (Map Version DownloadInfo)
    }
    deriving Show

instance FromJSON (WithJSONWarnings SetupInfo) where
    parseJSON = withObjectWarnings "SetupInfo" $ \o -> do
        siSevenzExe <- jsonSubWarningsT (o ..:? "sevenzexe-info")
        siSevenzDll <- jsonSubWarningsT (o ..:? "sevenzdll-info")
        siMsys2 <- jsonSubWarningsT (o ..:? "msys2" ..!= mempty)
        (fmap unCabalStringMap -> siGHCs) <- jsonSubWarningsTT (o ..:? "ghc" ..!= mempty)
        siGHCJSs <- jsonSubWarningsTT (o ..:? "ghcjs" ..!= mempty)
        (fmap unCabalStringMap -> siStack) <- jsonSubWarningsTT (o ..:? "stack" ..!= mempty)
        return SetupInfo {..}

-- | For @siGHCs@ and @siGHCJSs@ fields maps are deeply merged.
-- For all fields the values from the last @SetupInfo@ win.
instance Semigroup SetupInfo where
    l <> r =
        SetupInfo
        { siSevenzExe = siSevenzExe r <|> siSevenzExe l
        , siSevenzDll = siSevenzDll r <|> siSevenzDll l
        , siMsys2 = siMsys2 r <> siMsys2 l
        , siGHCs = Map.unionWith (<>) (siGHCs r) (siGHCs l)
        , siGHCJSs = Map.unionWith (<>) (siGHCJSs r) (siGHCJSs l)
        , siStack = Map.unionWith (<>) (siStack l) (siStack r) }

instance Monoid SetupInfo where
    mempty =
        SetupInfo
        { siSevenzExe = Nothing
        , siSevenzDll = Nothing
        , siMsys2 = Map.empty
        , siGHCs = Map.empty
        , siGHCJSs = Map.empty
        , siStack = Map.empty
        }
    mappend = (<>)

-- | Remote or inline 'SetupInfo'
data SetupInfoLocation
    = SetupInfoFileOrURL String
    | SetupInfoInline SetupInfo
    deriving (Show)

instance FromJSON (WithJSONWarnings SetupInfoLocation) where
    parseJSON v =
        (noJSONWarnings <$>
         withText "SetupInfoFileOrURL" (pure . SetupInfoFileOrURL . T.unpack) v) <|>
        inline
      where
        inline = do
            WithJSONWarnings si w <- parseJSON v
            return $ WithJSONWarnings (SetupInfoInline si) w

-- | How PVP bounds should be added to .cabal files
data PvpBoundsType
  = PvpBoundsNone
  | PvpBoundsUpper
  | PvpBoundsLower
  | PvpBoundsBoth
  deriving (Show, Read, Eq, Typeable, Ord, Enum, Bounded)

data PvpBounds = PvpBounds
  { pbType :: !PvpBoundsType
  , pbAsRevision :: !Bool
  }
  deriving (Show, Read, Eq, Typeable, Ord)

pvpBoundsText :: PvpBoundsType -> Text
pvpBoundsText PvpBoundsNone = "none"
pvpBoundsText PvpBoundsUpper = "upper"
pvpBoundsText PvpBoundsLower = "lower"
pvpBoundsText PvpBoundsBoth = "both"

parsePvpBounds :: Text -> Either String PvpBounds
parsePvpBounds t = maybe err Right $ do
    (t', asRevision) <-
      case T.break (== '-') t of
        (x, "") -> Just (x, False)
        (x, "-revision") -> Just (x, True)
        _ -> Nothing
    x <- Map.lookup t' m
    Just PvpBounds
      { pbType = x
      , pbAsRevision = asRevision
      }
  where
    m = Map.fromList $ map (pvpBoundsText &&& id) [minBound..maxBound]
    err = Left $ "Invalid PVP bounds: " ++ T.unpack t

instance ToJSON PvpBounds where
  toJSON (PvpBounds typ asRevision) =
    toJSON (pvpBoundsText typ <> (if asRevision then "-revision" else ""))
instance FromJSON PvpBounds where
  parseJSON = withText "PvpBounds" (either fail return . parsePvpBounds)

-- | Provide an explicit list of package dependencies when running a custom Setup.hs
explicitSetupDeps :: (MonadReader env m, HasConfig env) => PackageName -> m Bool
explicitSetupDeps name = do
    m <- view $ configL.to configExplicitSetupDeps
    return $
        -- Yes there are far cleverer ways to write this. I honestly consider
        -- the explicit pattern matching much easier to parse at a glance.
        case Map.lookup (Just name) m of
            Just b -> b
            Nothing ->
                case Map.lookup Nothing m of
                    Just b -> b
                    Nothing -> False -- default value

-- | Data passed into Docker container for the Docker entrypoint's use
newtype DockerEntrypoint = DockerEntrypoint
    { deUser :: Maybe DockerUser
      -- ^ UID/GID/etc of host user, if we wish to perform UID/GID switch in container
    } deriving (Read,Show)

-- | Docker host user info
data DockerUser = DockerUser
    { duUid :: UserID -- ^ uid
    , duGid :: GroupID -- ^ gid
    , duGroups :: [GroupID] -- ^ Supplemantal groups
    , duUmask :: FileMode -- ^ File creation mask }
    } deriving (Read,Show)

data GhcOptionKey
  = GOKOldEverything
  | GOKEverything
  | GOKLocals
  | GOKTargets
  | GOKPackage !PackageName
  deriving (Eq, Ord)

instance FromJSONKey GhcOptionKey where
  fromJSONKey = FromJSONKeyTextParser $ \t ->
    case t of
      "*" -> return GOKOldEverything
      "$everything" -> return GOKEverything
      "$locals" -> return GOKLocals
      "$targets" -> return GOKTargets
      _ ->
        case parsePackageName $ T.unpack t of
          Nothing -> fail $ "Invalid package name: " ++ show t
          Just x -> return $ GOKPackage x
  fromJSONKeyList = FromJSONKeyTextParser $ \_ -> fail "GhcOptionKey.fromJSONKeyList"

newtype GhcOptions = GhcOptions { unGhcOptions :: [Text] }

instance FromJSON GhcOptions where
  parseJSON = withText "GhcOptions" $ \t ->
    case parseArgs Escaping t of
      Left e -> fail e
      Right opts -> return $ GhcOptions $ map T.pack opts

-----------------------------------
-- Lens classes
-----------------------------------

-- | Class for environment values which have a Platform
class HasPlatform env where
    platformL :: Lens' env Platform
    default platformL :: HasConfig env => Lens' env Platform
    platformL = configL.platformL
    {-# INLINE platformL #-}
    platformVariantL :: Lens' env PlatformVariant
    default platformVariantL :: HasConfig env => Lens' env PlatformVariant
    platformVariantL = configL.platformVariantL
    {-# INLINE platformVariantL #-}

-- | Class for environment values which have a GHCVariant
class HasGHCVariant env where
    ghcVariantL :: Lens' env GHCVariant
    default ghcVariantL :: HasBuildConfig env => Lens' env GHCVariant
    ghcVariantL = buildConfigL.ghcVariantL
    {-# INLINE ghcVariantL #-}

-- | Class for environment values that can provide a 'Config'.
class (HasPlatform env, HasProcessContext env, HasPantryConfig env, HasLogFunc env, HasRunner env) => HasConfig env where
    configL :: Lens' env Config
    default configL :: HasBuildConfig env => Lens' env Config
    configL = buildConfigL.lens bcConfig (\x y -> x { bcConfig = y })
    {-# INLINE configL #-}

class HasConfig env => HasBuildConfig env where
    buildConfigL :: Lens' env BuildConfig
    default buildConfigL :: HasEnvConfig env => Lens' env BuildConfig
    buildConfigL = envConfigL.lens
        envConfigBuildConfig
        (\x y -> x { envConfigBuildConfig = y })

class (HasBuildConfig env, HasGHCVariant env) => HasEnvConfig env where
    envConfigL :: Lens' env EnvConfig

-----------------------------------
-- Lens instances
-----------------------------------

instance HasPlatform (Platform,PlatformVariant) where
    platformL = _1
    platformVariantL = _2
instance HasPlatform Config where
    platformL = lens configPlatform (\x y -> x { configPlatform = y })
    platformVariantL = lens configPlatformVariant (\x y -> x { configPlatformVariant = y })
instance HasPlatform LoadConfig
instance HasPlatform BuildConfig
instance HasPlatform EnvConfig

instance HasGHCVariant GHCVariant where
    ghcVariantL = id
    {-# INLINE ghcVariantL #-}
instance HasGHCVariant BuildConfig where
    ghcVariantL = lens bcGHCVariant (\x y -> x { bcGHCVariant = y })
instance HasGHCVariant EnvConfig

instance HasProcessContext Config where
    processContextL = runnerL.processContextL
instance HasProcessContext LoadConfig where
    processContextL = configL.processContextL
instance HasProcessContext BuildConfig where
    processContextL = configL.processContextL
instance HasProcessContext EnvConfig where
    processContextL = configL.processContextL

instance HasPantryConfig Config where
    pantryConfigL = lens configPantryConfig (\x y -> x { configPantryConfig = y })
instance HasPantryConfig LoadConfig where
    pantryConfigL = configL.pantryConfigL
instance HasPantryConfig BuildConfig where
    pantryConfigL = configL.pantryConfigL
instance HasPantryConfig EnvConfig where
    pantryConfigL = configL.pantryConfigL

instance HasConfig Config where
    configL = id
    {-# INLINE configL #-}
instance HasConfig LoadConfig where
    configL = lens lcConfig (\x y -> x { lcConfig = y })
instance HasConfig BuildConfig where
    configL = lens bcConfig (\x y -> x { bcConfig = y })
instance HasConfig EnvConfig

instance HasBuildConfig BuildConfig where
    buildConfigL = id
    {-# INLINE buildConfigL #-}
instance HasBuildConfig EnvConfig

instance HasEnvConfig EnvConfig where
    envConfigL = id
    {-# INLINE envConfigL #-}

instance HasRunner Config where
  runnerL = lens configRunner (\x y -> x { configRunner = y })
instance HasRunner LoadConfig where
  runnerL = configL.runnerL
instance HasRunner BuildConfig where
  runnerL = configL.runnerL
instance HasRunner EnvConfig where
  runnerL = configL.runnerL

instance HasLogFunc Config where
  logFuncL = runnerL.logFuncL
instance HasLogFunc LoadConfig where
  logFuncL = runnerL.logFuncL
instance HasLogFunc BuildConfig where
  logFuncL = runnerL.logFuncL
instance HasLogFunc EnvConfig where
  logFuncL = runnerL.logFuncL

-----------------------------------
-- Helper lenses
-----------------------------------

stackRootL :: HasConfig s => Lens' s (Path Abs Dir)
stackRootL = configL.lens configStackRoot (\x y -> x { configStackRoot = y })

-- | The compiler specified by the @SnapshotDef@. This may be
-- different from the actual compiler used!
wantedCompilerVersionL :: HasBuildConfig s => SimpleGetter s WantedCompiler
wantedCompilerVersionL = buildConfigL.to (smwCompiler . bcSMWanted)

-- | The version of the compiler which will actually be used. May be
-- different than that specified in the 'SnapshotDef' and returned
-- by 'wantedCompilerVersionL'.
actualCompilerVersionL :: HasEnvConfig s => SimpleGetter s ActualCompiler
actualCompilerVersionL = envConfigL.to (smCompiler . envConfigSourceMap)

buildOptsL :: HasConfig s => Lens' s BuildOpts
buildOptsL = configL.lens
    configBuild
    (\x y -> x { configBuild = y })

buildOptsMonoidHaddockL :: Lens' BuildOptsMonoid (Maybe Bool)
buildOptsMonoidHaddockL = lens (getFirst . buildMonoidHaddock)
                            (\buildMonoid t -> buildMonoid {buildMonoidHaddock = First t})

buildOptsMonoidTestsL :: Lens' BuildOptsMonoid (Maybe Bool)
buildOptsMonoidTestsL = lens (getFirst . buildMonoidTests)
                            (\buildMonoid t -> buildMonoid {buildMonoidTests = First t})

buildOptsMonoidBenchmarksL :: Lens' BuildOptsMonoid (Maybe Bool)
buildOptsMonoidBenchmarksL = lens (getFirst . buildMonoidBenchmarks)
                            (\buildMonoid t -> buildMonoid {buildMonoidBenchmarks = First t})

buildOptsMonoidInstallExesL :: Lens' BuildOptsMonoid (Maybe Bool)
buildOptsMonoidInstallExesL =
  lens (getFirst . buildMonoidInstallExes)
       (\buildMonoid t -> buildMonoid {buildMonoidInstallExes = First t})

buildOptsInstallExesL :: Lens' BuildOpts Bool
buildOptsInstallExesL =
  lens boptsInstallExes
       (\bopts t -> bopts {boptsInstallExes = t})

buildOptsHaddockL :: Lens' BuildOpts Bool
buildOptsHaddockL =
  lens boptsHaddock
       (\bopts t -> bopts {boptsHaddock = t})

globalOptsL :: Lens' GlobalOpts ConfigMonoid
globalOptsL = lens globalConfigMonoid (\x y -> x { globalConfigMonoid = y })

globalOptsBuildOptsMonoidL :: Lens' GlobalOpts BuildOptsMonoid
globalOptsBuildOptsMonoidL = globalOptsL.lens
    configMonoidBuildOpts
    (\x y -> x { configMonoidBuildOpts = y })

configUrlsL :: HasConfig env => Lens' env Urls
configUrlsL = configL.lens configUrls (\x y -> x { configUrls = y })

cabalVersionL :: HasEnvConfig env => Lens' env Version
cabalVersionL = envConfigL.lens
    envConfigCabalVersion
    (\x y -> x { envConfigCabalVersion = y })

whichCompilerL :: Getting r ActualCompiler WhichCompiler
whichCompilerL = to whichCompiler

envOverrideSettingsL :: HasConfig env => Lens' env (EnvSettings -> IO ProcessContext)
envOverrideSettingsL = configL.lens
    configProcessContextSettings
    (\x y -> x { configProcessContextSettings = y })

shouldForceGhcColorFlag :: (HasRunner env, HasEnvConfig env)
                        => RIO env Bool
shouldForceGhcColorFlag = do
    canDoColor <- (>= mkVersion [8, 2, 1]) . getGhcVersion
              <$> view actualCompilerVersionL
    shouldDoColor <- view useColorL
    return $ canDoColor && shouldDoColor

appropriateGhcColorFlag :: (HasRunner env, HasEnvConfig env)
                        => RIO env (Maybe String)
appropriateGhcColorFlag = f <$> shouldForceGhcColorFlag
  where f True = Just ghcColorForceFlag
        f False = Nothing<|MERGE_RESOLUTION|>--- conflicted
+++ resolved
@@ -529,37 +529,12 @@
     -- Note that this is not necessarily the same version as the one that stack
     -- depends on as a library and which is displayed when running
     -- @stack list-dependencies | grep Cabal@ in the stack project.
-<<<<<<< HEAD
     ,envConfigBuildOptsCLI :: !BuildOptsCLI
     ,envConfigSourceMap :: !SourceMap
-    ,envConfigCompilerBuild :: !CompilerBuild
+    ,envConfigCompilerBuild :: !(Maybe CompilerBuild)
 --    ,envConfigSMActual :: !SMActual
 --    ,envConfigLoadedSnapshot :: !LoadedSnapshot
 --    -- ^ The fully resolved snapshot information.
-=======
-    ,envConfigCompilerVersion :: !ActualCompiler
-    -- ^ The actual version of the compiler to be used, as opposed to
-    -- 'wantedCompilerL', which provides the version specified by the
-    -- build plan.
-    ,envConfigCompilerBuild :: !(Maybe CompilerBuild)
-    ,envConfigLoadedSnapshot :: !LoadedSnapshot
-    -- ^ The fully resolved snapshot information.
-    }
-
--- | A view of a dependency package, specified in stack.yaml
-data DepPackage = DepPackage
-  { dpGPD' :: !(IO GenericPackageDescription)
-  , dpName :: !PackageName
-  , dpLocation :: !PackageLocation
-  }
-
--- | A view of a project package needed for resolving components
-data ProjectPackage = ProjectPackage
-    { ppCabalFP    :: !(Path Abs File)
-    , ppResolvedDir :: !(ResolvedPath Dir)
-    , ppGPD' :: !(IO GenericPackageDescription)
-    , ppName :: !PackageName
->>>>>>> 042d4c1a
     }
 
 ppGPD :: MonadIO m => ProjectPackage -> m GenericPackageDescription
