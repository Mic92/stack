{-# LANGUAGE NoImplicitPrelude     #-}
{-# LANGUAGE OverloadedStrings     #-}
{-# LANGUAGE TypeFamilies          #-}

-- | Types and functions related to Stack's @init@ command.
module Stack.Init
  ( InitOpts (..)
  , initCmd
  , initProject
  ) where

import qualified Data.Aeson.KeyMap as KeyMap
import qualified Data.ByteString.Builder as B
import qualified Data.ByteString.Char8 as BC
import qualified Data.Foldable as F
import qualified Data.IntMap as IntMap
import           Data.List.Extra ( groupSortOn )
import qualified Data.List.NonEmpty as NonEmpty
import qualified Data.Map.Strict as Map
import qualified Data.Set as Set
import qualified Data.Text as T
import qualified Data.Yaml as Yaml
import qualified Distribution.PackageDescription as C
import qualified Distribution.Text as C
import qualified Distribution.Version as C
import           Path
                   ( PathException, (</>), dirname, filename, parent
                   , stripProperPrefix
                   )
import           Path.Extra ( toFilePathNoTrailingSep )
import           Path.Find ( findFiles )
import           Path.IO
                   ( AnyPath, RelPath, doesFileExist, getCurrentDir
                   ,  makeRelativeToCurrentDir, resolveDir'
                   )
import qualified RIO.FilePath as FP
import           RIO.List ( (\\), intercalate, isSuffixOf, isPrefixOf )
import           RIO.List.Partial ( minimumBy )
import           Stack.BuildPlan
                   ( BuildPlanCheck (..), checkSnapBuildPlan, deNeededBy
                   , removeSrcPkgDefaultFlags, selectBestSnapshot
                   )
import           Stack.Config ( getSnapshots, makeConcreteResolver )
<<<<<<< HEAD
import           Stack.Constants ( stackDotYaml )
=======
import           Stack.Constants ( stackDotYaml, stackProgName' )
>>>>>>> d963c644
import           Stack.Prelude
import           Stack.Runners
                   ( ShouldReexec (..), withConfig, withGlobalProject )
import           Stack.SourceMap
                   ( SnapshotCandidate, loadProjectSnapshotCandidate )
import           Stack.Types.Config ( HasConfig )
import           Stack.Types.GHCVariant ( HasGHCVariant )
import           Stack.Types.GlobalOpts ( GlobalOpts (..) )
import           Stack.Types.Project ( Project (..) )
import           Stack.Types.Runner (Runner, globalOptsL )
import           Stack.Types.Resolver ( AbstractResolver, Snapshots (..) )
import           Stack.Types.Version ( stackMajorVersion )

-- | Type representing exceptions thrown by functions exported by the
-- "Stack.Init" module.
data InitException
  = NoPackagesToIgnoreBug
  deriving (Show, Typeable)

instance Exception InitException where
  displayException NoPackagesToIgnoreBug = bugReport "[S-2747]"
    "No packages to ignore."

-- | Type representing \'pretty\' exceptions thrown by functions exported by the
-- "Stack.Init" module.
data InitPrettyException
  = SnapshotDownloadFailure SomeException
  | ConfigFileAlreadyExists FilePath
  | PackageNameInvalid [(Path Abs File, PackageName)]
  | NoMatchingSnapshot !(NonEmpty SnapName)
  | ResolverMismatch !RawSnapshotLocation String
  | ResolverPartial !RawSnapshotLocation !String
  deriving (Show, Typeable)

instance Pretty InitPrettyException where
  pretty (ConfigFileAlreadyExists reldest) =
    "[S-8009]"
    <> line
    <> flow "Stack declined to create a project-level YAML configuration file."
    <> blankLine
    <> fillSep
         [ flow "The file"
         , style File (fromString reldest)
         , "already exists. To overwrite it, pass the flag"
         , style Shell "--force" <> "."
         ]
  pretty (PackageNameInvalid rels) =
    "[S-5267]"
    <> line
    <> flow "Stack did not create project-level YAML configuration, as (like \
            \Hackage) it requires a Cabal file name to match the package it \
            \defines."
    <> blankLine
    <> flow "Please rename the following Cabal files:"
    <> line
    <> bulletedList
         ( map
             ( \(fp, name) -> fillSep
                 [ pretty fp
                 , "as"
                 , style
                     File
                     (fromString (packageNameString name) <> ".cabal")
                 ]
             )
             rels
         )
  pretty (SnapshotDownloadFailure e) =
    "[S-8332]"
    <> line
    <> flow "Stack failed to create project-level YAML configuration, as it \
            \was unable to download the index of available snapshots."
    <> blankLine
    <> fillSep
         [ flow "This sometimes happens because Certificate Authorities are \
                \missing on your system. You can try the Stack command again \
                \or manually create the configuration file. For help about the \
                \content of Stack's YAML configuration files, see (for the \
                \most recent release of Stack)"
         , style
             Url
             "http://docs.haskellstack.org/en/stable/yaml_configuration/"
           <> "."
         ]
    <> blankLine
    <> flow "While downloading the snapshot index, Stack encountered the \
            \following error:"
    <> blankLine
    <> string (displayException e)
  pretty (NoMatchingSnapshot names) =
    "[S-1833]"
    <> line
    <> flow "None of the following snapshots provides a compiler matching \
            \your package(s):"
    <> line
    <> bulletedList (map (fromString . show) (NonEmpty.toList names))
    <> blankLine
    <> resolveOptions
  pretty (ResolverMismatch resolver errDesc) =
    "[S-6395]"
    <> line
    <> fillSep
         [ "Snapshot"
         , style Url (pretty $ PrettyRawSnapshotLocation resolver)
         , flow "does not have a matching compiler to build some or all of \
                \your package(s)."
         ]
    <> blankLine
    <> indent 4 (string errDesc)
    <> line
    <> resolveOptions
  pretty (ResolverPartial resolver errDesc) =
    "[S-2422]"
    <> line
    <> fillSep
         [ "Snapshot"
         , style Url (pretty $ PrettyRawSnapshotLocation resolver)
         , flow "does not have all the packages to match your requirements."
         ]
    <> blankLine
    <> indent 4 (string errDesc)
    <> line
    <> resolveOptions

resolveOptions :: StyleDoc
resolveOptions =
     flow "This may be resolved by:"
  <> line
  <> bulletedList
       [ fillSep
           [ "Using"
           , style Shell "--omit-packages"
           , "to exclude mismatching package(s)."
           ]
       , fillSep
           [ "Using"
           , style Shell "--resolver"
           , "to specify a matching snapshot/resolver."
           ]
       ]

instance Exception InitPrettyException

-- | Type representing command line options for the @stack init@ command.
data InitOpts = InitOpts
  { searchDirs     :: ![T.Text]
    -- ^ List of sub directories to search for .cabal files
  , omitPackages   :: Bool
    -- ^ Exclude conflicting or incompatible user packages
  , forceOverwrite :: Bool
    -- ^ Overwrite existing stack.yaml
  , includeSubDirs :: Bool
    -- ^ If True, include all .cabal files found in any sub directories
  }

-- | Function underlying the @stack init@ command. Project initialization.
initCmd :: InitOpts -> RIO Runner ()
initCmd initOpts = do
  pwd <- getCurrentDir
  go <- view globalOptsL
  withGlobalProject $
    withConfig YesReexec (initProject pwd initOpts (globalResolver go))

-- | Generate a @stack.yaml@ file.
initProject ::
     (HasConfig env, HasGHCVariant env)
  => Path Abs Dir
  -> InitOpts
  -> Maybe AbstractResolver
  -> RIO env ()
initProject currDir initOpts mresolver = do
  let dest = currDir </> stackDotYaml
  reldest <- toFilePath <$> makeRelativeToCurrentDir dest
  exists <- doesFileExist dest
  when (not (forceOverwrite initOpts) && exists) $
    prettyThrowIO $ ConfigFileAlreadyExists reldest
  dirs <- mapM (resolveDir' . T.unpack) (searchDirs initOpts)
  let find  = findCabalDirs (includeSubDirs initOpts)
      dirs' = if null dirs then [currDir] else dirs
  prettyInfo $
       fillSep
         [ flow "Looking for Cabal or"
         , style File "package.yaml"
         , flow "files to use to initialise Stack's project-level YAML \
                \configuration file."
         ]
    <> line
  cabaldirs <- Set.toList . Set.unions <$> mapM find dirs'
  (bundle, dupPkgs)  <- cabalPackagesCheck cabaldirs
  let makeRelDir dir =
        case stripProperPrefix currDir dir of
          Nothing
              | currDir == dir -> "."
              | otherwise -> assert False $ toFilePathNoTrailingSep dir
          Just rel -> toFilePathNoTrailingSep rel
      fpToPkgDir fp =
        let absDir = parent fp
        in  ResolvedPath (RelFilePath $ T.pack $ makeRelDir absDir) absDir
      pkgDirs = Map.map (fpToPkgDir . fst) bundle
  (snapshotLoc, flags, extraDeps, rbundle) <-
    getDefaultResolver initOpts mresolver pkgDirs
  let ignored = Map.difference bundle rbundle
      dupPkgMsg
        | dupPkgs /= [] =
            "Warning (added by new or init): Some packages were found to have \
            \names conflicting with others and have been commented out in the \
            \packages section.\n"
        | otherwise = ""
      missingPkgMsg
        | Map.size ignored > 0 =
            "Warning (added by new or init): Some packages were found to be \
            \incompatible with the resolver and have been left commented out \
            \in the packages section.\n"
        | otherwise = ""
      extraDepMsg
        | Map.size extraDeps > 0 =
            "Warning (added by new or init): Specified resolver could not \
            \satisfy all dependencies. Some external packages have been added \
            \as dependencies.\n"
        | otherwise = ""
      makeUserMsg msgs =
        let msg = concat msgs
        in  if msg /= ""
              then
                   msg
                <> "You can omit this message by removing it from stack.yaml\n"
              else ""
      userMsg = makeUserMsg [dupPkgMsg, missingPkgMsg, extraDepMsg]
      gpdByDir =
        Map.fromList [ (parent fp, gpd) | (fp, gpd) <- Map.elems bundle]
      gpds = Map.elems $
        Map.mapMaybe (flip Map.lookup gpdByDir . resolvedAbsolute) rbundle
  deps <- for (Map.toList extraDeps) $ \(n, v) ->
    PLImmutable . cplComplete <$>
      completePackageLocation
        (RPLIHackage (PackageIdentifierRevision n v CFILatest) Nothing)
  let p = Project
        { projectUserMsg = if userMsg == "" then Nothing else Just userMsg
        , projectPackages = resolvedRelative <$> Map.elems rbundle
        , projectDependencies = map toRawPL deps
        , projectFlags = removeSrcPkgDefaultFlags gpds flags
        , projectResolver = snapshotLoc
        , projectCompiler = Nothing
        , projectExtraPackageDBs = []
        , projectCurator = Nothing
        , projectDropPackages = mempty
        }
      makeRel = fmap toFilePath . makeRelativeToCurrentDir
  prettyInfoL
    [ flow "Initialising Stack's project-level YAML configuration file \
           \using snapshot"
    , pretty (PrettyRawSnapshotLocation snapshotLoc) <> "."
    ]
  prettyInfoL $
    let n = Map.size bundle + length dupPkgs
    in  [ "Considered"
        , fromString $ show n
        , "user"
        , if n == 1 then "package." else "packages."
        ]
  when (dupPkgs /= []) $ do
    rels <- mapM makeRel dupPkgs
    prettyWarn $
         fillSep
           [ flow "Ignoring these"
           , fromString $ show (length dupPkgs)
           , flow "duplicate packages:"
           ]
      <> line
      <> bulletedList (map (style File . fromString) rels)
  when (Map.size ignored > 0) $ do
    rels <- mapM makeRel (Map.elems (fmap fst ignored))
    prettyWarn $
         fillSep
           [ flow "Ignoring these"
           , fromString $ show (Map.size ignored)
           , flow "packages due to dependency conflicts:"
           ]
      <> line
      <> bulletedList (map (style File . fromString) rels)
  when (Map.size extraDeps > 0) $
    prettyWarnL
      [ fromString $ show (Map.size extraDeps)
      , flow "external dependencies were added."
      ]
  prettyInfoL
    [ flow $ if exists
        then "Overwriting existing configuration file"
        else "Writing configuration to"
    , style File (fromString reldest) <> "."
    ]
  writeBinaryFileAtomic dest $ renderStackYaml p
    (Map.elems $ fmap (makeRelDir . parent . fst) ignored)
    (map (makeRelDir . parent) dupPkgs)
  prettyInfoS
    "Stack's project-level YAML configuration file has been initialised."

-- | Render a stack.yaml file with comments, see:
-- https://github.com/commercialhaskell/stack/issues/226
renderStackYaml :: Project -> [FilePath] -> [FilePath] -> B.Builder
renderStackYaml p ignoredPackages dupPackages =
  case Yaml.toJSON p of
    Yaml.Object o -> renderObject o
    _ -> assert False $ B.byteString $ Yaml.encode p
 where
  renderObject o =
       B.byteString headerHelp
    <> B.byteString "\n\n"
    <> F.foldMap (goComment o) comments
    <> goOthers (o `KeyMap.difference` KeyMap.fromList comments)
    <> B.byteString footerHelp
    <> "\n"
  goComment o (name, comment) =
    case (convert <$> KeyMap.lookup name o) <|> nonPresentValue name of
      Nothing -> assert (name == "user-message") mempty
      Just v ->
        B.byteString comment <>
        B.byteString "\n" <>
        v <>
        if name == "packages" then commentedPackages else "" <>
        B.byteString "\n"
   where
    convert v = B.byteString (Yaml.encode $ Yaml.object [(name, v)])

    -- Some fields in stack.yaml are optional and may not be
    -- generated. For these, we provided commented out dummy
    -- values to go along with the comments.
    nonPresentValue "extra-deps" = Just "# extra-deps: []\n"
    nonPresentValue "flags" = Just "# flags: {}\n"
    nonPresentValue "extra-package-dbs" = Just "# extra-package-dbs: []\n"
    nonPresentValue _ = Nothing

  commentLine l | null l = "#"
                | otherwise = "# " ++ l
  commentHelp = BC.pack .  intercalate "\n" . map commentLine
  commentedPackages =
    let ignoredComment = commentHelp
          [ "The following packages have been ignored due to incompatibility with the"
          , "resolver compiler, dependency conflicts with other packages"
          , "or unsatisfied dependencies."
          ]
        dupComment = commentHelp
          [ "The following packages have been ignored due to package name conflict "
          , "with other packages."
          ]
    in  commentPackages ignoredComment ignoredPackages
        <> commentPackages dupComment dupPackages
  commentPackages comment pkgs
    | pkgs /= [] =
           B.byteString comment
        <> B.byteString "\n"
        <> B.byteString (BC.pack $ concat
             $ map (\x -> "#- " ++ x ++ "\n") pkgs ++ ["\n"])
    | otherwise = ""
  goOthers o
    | KeyMap.null o = mempty
    | otherwise = assert False $ B.byteString $ Yaml.encode o
  -- Per Section Help
  comments =
    [ ("user-message"     , userMsgHelp)
    , ("resolver"         , resolverHelp)
    , ("packages"         , packageHelp)
    , ("extra-deps"       , extraDepsHelp)
    , ("flags"            , "# Override default flag values for local packages and extra-deps")
    , ("extra-package-dbs", "# Extra package databases containing global packages")
    ]
  -- Help strings
  headerHelp = commentHelp
    [ "This file was automatically generated by 'stack init'"
    , ""
    , "Some commonly used options have been documented as comments in this file."
    , "For advanced use and comprehensive documentation of the format, please see:"
    , "https://docs.haskellstack.org/en/stable/yaml_configuration/"
    ]
  resolverHelp = commentHelp
    [ "Resolver to choose a 'specific' stackage snapshot or a compiler version."
    , "A snapshot resolver dictates the compiler version and the set of packages"
    , "to be used for project dependencies. For example:"
    , ""
    , "resolver: lts-3.5"
    , "resolver: nightly-2015-09-21"
    , "resolver: ghc-7.10.2"
    , ""
    , "The location of a snapshot can be provided as a file or url. Stack assumes"
    , "a snapshot provided as a file might change, whereas a url resource does not."
    , ""
    , "resolver: ./custom-snapshot.yaml"
    , "resolver: https://example.com/snapshots/2018-01-01.yaml"
    ]
  userMsgHelp = commentHelp
    [ "A warning or info to be displayed to the user on config load." ]
  packageHelp = commentHelp
    [ "User packages to be built."
    , "Various formats can be used as shown in the example below."
    , ""
    , "packages:"
    , "- some-directory"
    , "- https://example.com/foo/bar/baz-0.0.2.tar.gz"
    , "  subdirs:"
    , "  - auto-update"
    , "  - wai"
    ]
  extraDepsHelp = commentHelp
    [ "Dependency packages to be pulled from upstream that are not in the resolver."
    , "These entries can reference officially published versions as well as"
    , "forks / in-progress versions pinned to a git hash. For example:"
    , ""
    , "extra-deps:"
    , "- acme-missiles-0.3"
    , "- git: https://github.com/commercialhaskell/stack.git"
    , "  commit: e7b331f14bcffb8367cd58fbfc8b40ec7642100a"
    , ""
    ]
  footerHelp = commentHelp
    [ "Control whether we use the GHC we find on the path"
    , "system-ghc: true"
    , ""
    , "Require a specific version of Stack, using version ranges"
    , "require-stack-version: -any # Default"
    , "require-stack-version: \""
      ++ C.display (C.orLaterVersion stackMajorVersion) ++ "\""
    , ""
    , "Override the architecture used by Stack, especially useful on Windows"
    , "arch: i386"
    , "arch: x86_64"
    , ""
    , "Extra directories used by Stack for building"
    , "extra-include-dirs: [/path/to/dir]"
    , "extra-lib-dirs: [/path/to/dir]"
    , ""
    , "Allow a newer minor version of GHC than the snapshot specifies"
    , "compiler-check: newer-minor"
    ]

getSnapshots' :: HasConfig env => RIO env Snapshots
getSnapshots' = catchAny
  getSnapshots
  (prettyThrowIO . SnapshotDownloadFailure)

-- | Get the default resolver value
getDefaultResolver ::
     (HasConfig env, HasGHCVariant env)
  => InitOpts
  -> Maybe AbstractResolver
  -> Map PackageName (ResolvedPath Dir)
  -- ^ Src package name: cabal dir
  -> RIO env
       ( RawSnapshotLocation
       , Map PackageName (Map FlagName Bool)
       , Map PackageName Version
       , Map PackageName (ResolvedPath Dir))
     -- ^ ( Resolver
     --   , Flags for src packages and extra deps
     --   , Extra dependencies
     --   , Src packages actually considered)
getDefaultResolver initOpts mresolver pkgDirs = do
  (candidate, loc) <- case mresolver of
    Nothing -> selectSnapResolver
    Just ar -> do
      sl <- makeConcreteResolver ar
      c <- loadProjectSnapshotCandidate sl NoPrintWarnings False
      pure (c, sl)
  getWorkingResolverPlan initOpts pkgDirs candidate loc
 where
  -- TODO support selecting best across regular and custom snapshots
  selectSnapResolver = do
    snaps <- fmap getRecommendedSnapshots getSnapshots'
    (c, l, r) <- selectBestSnapshot (Map.elems pkgDirs) snaps
    case r of
      BuildPlanCheckFail {} | not (omitPackages initOpts)
              -> prettyThrowM $ NoMatchingSnapshot snaps
      _ -> pure (c, l)

getWorkingResolverPlan ::
     (HasConfig env, HasGHCVariant env)
  => InitOpts
  -> Map PackageName (ResolvedPath Dir)
  -- ^ Src packages: cabal dir
  -> SnapshotCandidate env
  -> RawSnapshotLocation
  -> RIO env
       ( RawSnapshotLocation
       , Map PackageName (Map FlagName Bool)
       , Map PackageName Version
       , Map PackageName (ResolvedPath Dir))
     -- ^ ( SnapshotDef
     --   , Flags for src packages and extra deps
     --   , Extra dependencies
     --   , Src packages actually considered)
getWorkingResolverPlan initOpts pkgDirs0 snapCandidate snapLoc = do
  prettyInfoL
    [ flow "Selected the snapshot"
    , pretty (PrettyRawSnapshotLocation snapLoc) <> "."
    ]
  go pkgDirs0
 where
  go pkgDirs = do
    eres <- checkBundleResolver initOpts snapLoc snapCandidate (Map.elems pkgDirs)
    -- if some packages failed try again using the rest
    case eres of
      Right (f, edeps)-> pure (snapLoc, f, edeps, pkgDirs)
      Left ignored
        | Map.null available -> do
            prettyWarnS
              "Could not find a working plan for any of the user packages. \
              \Proceeding to create a YAML configuration file anyway."
            pure (snapLoc, Map.empty, Map.empty, Map.empty)
        | otherwise -> do
            when (Map.size available == Map.size pkgDirs) $
              throwM NoPackagesToIgnoreBug
            if length ignored > 1
              then
                prettyWarn
                  (  flow "Ignoring the following packages:"
                  <> line
                  <> bulletedList
                       (map (fromString . packageNameString) ignored)
                  )
              else
                prettyWarnL
                  [ flow "Ignoring package:"
                  , fromString
                      ( case ignored of
                          [] -> throwM NoPackagesToIgnoreBug
                          x:_ -> packageNameString x
                      )
                  ]
            go available
       where
        isAvailable k _ = k `notElem` ignored
        available       = Map.filterWithKey isAvailable pkgDirs

checkBundleResolver ::
     (HasConfig env, HasGHCVariant env)
  => InitOpts
  -> RawSnapshotLocation
  -> SnapshotCandidate env
  -> [ResolvedPath Dir]
  -- ^ Src package dirs
  -> RIO env
       (Either [PackageName] ( Map PackageName (Map FlagName Bool)
                             , Map PackageName Version))
checkBundleResolver initOpts snapshotLoc snapCandidate pkgDirs = do
  result <- checkSnapBuildPlan pkgDirs Nothing snapCandidate
  case result of
    BuildPlanCheckOk f -> pure $ Right (f, Map.empty)
    BuildPlanCheckPartial _f e -> do -- FIXME:qrilka unused f
      if omitPackages initOpts
        then do
          warnPartial result
          prettyWarnS "Omitting packages with unsatisfied dependencies"
          pure $ Left $ failedUserPkgs e
        else
          prettyThrowM $ ResolverPartial snapshotLoc (show result)
    BuildPlanCheckFail _ e _
      | omitPackages initOpts -> do
          prettyWarn $
               fillSep
                 [ "Resolver compiler mismatch:"
                 , style Current (fromString . T.unpack $ textDisplay snapshotLoc)
                 ]
            <> line
            <> indent 4 (string $ show result)
          pure $ Left $ failedUserPkgs e
      | otherwise -> prettyThrowM $ ResolverMismatch snapshotLoc (show result)
 where
  warnPartial res = do
    prettyWarn $
         fillSep
           [ "Resolver"
           , style Current (fromString . T.unpack $ textDisplay snapshotLoc)
           , flow "will need external packages:"
           ]
      <> line
      <> indent 4 (string $ show res)

  failedUserPkgs e = Map.keys $ Map.unions (Map.elems (fmap deNeededBy e))

getRecommendedSnapshots :: Snapshots -> NonEmpty SnapName
getRecommendedSnapshots snapshots =
  -- in order - Latest LTS, Latest Nightly, all LTS most recent first
  case NonEmpty.nonEmpty supportedLtss of
    Just (mostRecent :| older) -> mostRecent :| (nightly : older)
    Nothing -> nightly :| []
 where
  ltss = map (uncurry LTS) (IntMap.toDescList $ snapshotsLts snapshots)
  supportedLtss = filter (>= minSupportedLts) ltss
  nightly = Nightly (snapshotsNightly snapshots)

-- |Yields the minimum LTS supported by Stack.
minSupportedLts :: SnapName
-- See https://github.com/commercialhaskell/stack/blob/master/ChangeLog.md
-- under Stack version 2.1.1.
minSupportedLts = LTS 3 0

findCabalDirs ::
     HasConfig env
  => Bool -> Path Abs Dir -> RIO env (Set (Path Abs Dir))
findCabalDirs recurse dir =
  Set.fromList . map parent
  <$> liftIO (findFiles dir isHpackOrCabal subdirFilter)
 where
  subdirFilter subdir = recurse && not (isIgnored subdir)
  isHpack = (== "package.yaml")     . toFilePath . filename
  isCabal = (".cabal" `isSuffixOf`) . toFilePath
  isHpackOrCabal x = isHpack x || isCabal x
  isIgnored path = "." `isPrefixOf` dirName || dirName `Set.member` ignoredDirs
   where
    dirName = FP.dropTrailingPathSeparator (toFilePath (dirname path))

-- | Special directories that we don't want to traverse for .cabal files
ignoredDirs :: Set FilePath
ignoredDirs = Set.fromList ["dist"]

cabalPackagesCheck ::
     (HasConfig env, HasGHCVariant env)
  => [Path Abs Dir]
  -> RIO env
       ( Map PackageName (Path Abs File, C.GenericPackageDescription)
       , [Path Abs File]
       )
cabalPackagesCheck cabaldirs = do
  when (null cabaldirs) $
    prettyWarn $
         fillSep
           [ flow "Stack did not find any local package directories. You may \
                  \want to create a package with"
           , style Shell (flow "stack new")
           , flow "instead."
           ]
      <> blankLine
      <> fillSep
           [ flow "Stack will create an empty project. If this is not what \
                  \you want, please delete the generated"
           , style File "stack.yaml"
           , "file."
           ]
  relpaths <- mapM prettyPath cabaldirs
  unless (null relpaths) $
    prettyInfo $
         flow "Using the Cabal packages:"
      <> line
      <> bulletedList (map (style File . fromString) relpaths)
      <> line
  -- A package name cannot be empty or missing otherwise it will result in
  -- Cabal solver failure. Stack requires packages name to match the Cabal
  -- file name. Just the latter check is enough to cover both the cases.
  ePackages <- for cabaldirs $ \dir -> do
    -- Pantry's 'loadCabalFilePath' throws 'MismatchedCabalName' (error
    -- [S-910]) if the Cabal file name does not match the package it
    -- defines.
    (gpdio, _name, cabalfp) <- loadCabalFilePath (Just stackProgName') dir
    eres <- liftIO $ try (gpdio YesPrintWarnings)
    case eres :: Either PantryException C.GenericPackageDescription of
      Right gpd -> pure $ Right (cabalfp, gpd)
      Left (MismatchedCabalName fp name) -> pure $ Left (fp, name)
      Left e -> throwIO e
  let (nameMismatchPkgs, packages) = partitionEithers ePackages
  when (nameMismatchPkgs /= []) $
    prettyThrowIO $ PackageNameInvalid nameMismatchPkgs
  let dupGroups = filter ((> 1) . length)
                          . groupSortOn (gpdPackageName . snd)
      dupAll    = concat $ dupGroups packages
      -- Among duplicates prefer to include the ones in upper level dirs
      pathlen     = length . FP.splitPath . toFilePath . fst
      getmin      = minimumBy (compare `on` pathlen)
      dupSelected = map getmin (dupGroups packages)
      dupIgnored  = dupAll \\ dupSelected
      unique      = packages \\ dupIgnored
  when (dupIgnored /= []) $ do
    dups <- mapM (mapM (prettyPath. fst)) (dupGroups packages)
    prettyWarn $
         flow "The following packages have duplicate package names:"
      <> line
      <> foldMap
           ( \dup ->    bulletedList (map fromString dup)
                     <> line
           )
           dups
      <> line
      <> flow "Packages with duplicate names will be ignored. Packages \
              \in upper level directories will be preferred."
      <> line
  pure (Map.fromList
          $ map (\(file, gpd) -> (gpdPackageName gpd,(file, gpd))) unique
         , map fst dupIgnored)

prettyPath ::
     (MonadIO m, RelPath (Path r t) ~ Path Rel t, AnyPath (Path r t))
  => Path r t
  -> m FilePath
prettyPath path = do
  eres <- liftIO $ try $ makeRelativeToCurrentDir path
  pure $ case eres of
    Left (_ :: PathException) -> toFilePath path
    Right res -> toFilePath res<|MERGE_RESOLUTION|>--- conflicted
+++ resolved
@@ -41,11 +41,7 @@
                    , removeSrcPkgDefaultFlags, selectBestSnapshot
                    )
 import           Stack.Config ( getSnapshots, makeConcreteResolver )
-<<<<<<< HEAD
-import           Stack.Constants ( stackDotYaml )
-=======
 import           Stack.Constants ( stackDotYaml, stackProgName' )
->>>>>>> d963c644
 import           Stack.Prelude
 import           Stack.Runners
                    ( ShouldReexec (..), withConfig, withGlobalProject )
