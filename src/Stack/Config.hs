{-# LANGUAGE ScopedTypeVariables #-}
{-# LANGUAGE GeneralizedNewtypeDeriving #-}
{-# LANGUAGE TemplateHaskell #-}
{-# LANGUAGE FlexibleContexts #-}
{-# LANGUAGE OverloadedStrings #-}
{-# LANGUAGE RecordWildCards #-}
{-# LANGUAGE DeriveDataTypeable #-}
{-# LANGUAGE TypeFamilies #-}
{-# LANGUAGE LambdaCase #-}
{-# LANGUAGE ViewPatterns #-}
{-# LANGUAGE TupleSections #-}

-- | The general Stack configuration that starts everything off. This should
-- be smart to falback if there is no stack.yaml, instead relying on
-- whatever files are available.
--
-- If there is no stack.yaml, and there is a cabal.config, we
-- read in those constraints, and if there's a cabal.sandbox.config,
-- we read any constraints from there and also find the package
-- database from there, etc. And if there's nothing, we should
-- probably default to behaving like cabal, possibly with spitting out
-- a warning that "you should run `stk init` to make things better".
module Stack.Config
  (MiniConfig
  ,loadConfig
  ,loadMiniConfig
  ,packagesParser
  ,resolvePackageEntry
  ,getImplicitGlobalProjectDir
  ,getIsGMP4
  ) where

import qualified Codec.Archive.Tar as Tar
import qualified Codec.Compression.GZip as GZip
import           Control.Applicative
import           Control.Arrow ((***))
import           Control.Monad
import           Control.Monad.Catch (MonadThrow, MonadCatch, catchAll, throwM)
import           Control.Monad.IO.Class
import           Control.Monad.Logger hiding (Loc)
import           Control.Monad.Reader (MonadReader, ask, runReaderT)
import           Control.Monad.Trans.Control (MonadBaseControl)
import qualified Crypto.Hash.SHA256 as SHA256
import           Data.Aeson.Extended
import qualified Data.ByteString as S
import qualified Data.ByteString.Base16 as B16
import qualified Data.ByteString.Lazy as L
import qualified Data.IntMap as IntMap
import qualified Data.Map as Map
import           Data.Maybe
import           Data.Monoid
import qualified Data.Text as T
import           Data.Text.Encoding (encodeUtf8, decodeUtf8, decodeUtf8With)
import           Data.Text.Encoding.Error (lenientDecode)
import qualified Data.Yaml as Yaml
import           Distribution.System (OS (..), Platform (..), buildPlatform)
import qualified Distribution.Text
import           Distribution.Version (simplifyVersionRange)
import           GHC.Conc (getNumProcessors)
import           Network.HTTP.Client.Conduit (HasHttpManager, getHttpManager, Manager, parseUrl)
import           Network.HTTP.Download (download)
import           Options.Applicative (Parser, strOption, long, help)
import           Path
import           Path.Extra (toFilePathNoTrailingSep)
import           Path.IO
import qualified Paths_stack as Meta
import           Safe (headMay)
import           Stack.BuildPlan
import           Stack.Config.Docker
import           Stack.Config.Nix
import           Stack.Constants
import qualified Stack.Image as Image
import           Stack.Init
import           Stack.PackageIndex
import           Stack.Types
import           Stack.Types.Internal
import           System.Directory (getAppUserDataDirectory, createDirectoryIfMissing, canonicalizePath)
import           System.Environment
import           System.IO
import           System.Process.Read

-- | Get the latest snapshot resolver available.
getLatestResolver
    :: (MonadIO m, MonadThrow m, MonadReader env m, HasConfig env, HasHttpManager env, MonadLogger m)
    => m Resolver
getLatestResolver = do
    snapshots <- getSnapshots
    let mlts = do
            (x,y) <- listToMaybe (reverse (IntMap.toList (snapshotsLts snapshots)))
            return (LTS x y)
        snap = fromMaybe (Nightly (snapshotsNightly snapshots)) mlts
    return (ResolverSnapshot snap)

-- Interprets ConfigMonoid options.
configFromConfigMonoid
    :: (MonadLogger m, MonadIO m, MonadCatch m, MonadReader env m, HasHttpManager env)
    => Path Abs Dir -- ^ stack root, e.g. ~/.stack
    -> Path Abs File -- ^ user config file path, e.g. ~/.stack/config.yaml
    -> Maybe AbstractResolver
    -> Maybe (Project, Path Abs File)
    -> ConfigMonoid
    -> m Config
configFromConfigMonoid configStackRoot configUserConfigPath mresolver mproject configMonoid@ConfigMonoid{..} = do
     configWorkDir <- parseRelDir (fromMaybe ".stack-work" configMonoidWorkDir)
     let configConnectionCount = fromMaybe 8 configMonoidConnectionCount
         configHideTHLoading = fromMaybe True configMonoidHideTHLoading
         configLatestSnapshotUrl = fromMaybe
            "https://s3.amazonaws.com/haddock.stackage.org/snapshots.json"
            configMonoidLatestSnapshotUrl
         configPackageIndices = fromMaybe
            [PackageIndex
                { indexName = IndexName "Hackage"
                , indexLocation = ILGitHttp
                        "https://github.com/commercialhaskell/all-cabal-hashes.git"
                        "https://s3.amazonaws.com/hackage.fpcomplete.com/00-index.tar.gz"
                , indexDownloadPrefix = "https://s3.amazonaws.com/hackage.fpcomplete.com/package/"
                , indexGpgVerify = False
                , indexRequireHashes = False
                }]
            configMonoidPackageIndices

         configGHCVariant0 = configMonoidGHCVariant

         configSystemGHC = fromMaybe (isNothing configGHCVariant0) configMonoidSystemGHC
         configInstallGHC = fromMaybe False configMonoidInstallGHC
         configSkipGHCCheck = fromMaybe False configMonoidSkipGHCCheck
         configSkipMsys = fromMaybe False configMonoidSkipMsys

         configExtraIncludeDirs = configMonoidExtraIncludeDirs
         configExtraLibDirs = configMonoidExtraLibDirs

         -- Only place in the codebase where platform is hard-coded. In theory
         -- in the future, allow it to be configured.
         (Platform defArch defOS) = buildPlatform
         arch = fromMaybe defArch
              $ configMonoidArch >>= Distribution.Text.simpleParse
         os = fromMaybe defOS
            $ configMonoidOS >>= Distribution.Text.simpleParse
         configPlatform = Platform arch os

         configRequireStackVersion = simplifyVersionRange configMonoidRequireStackVersion

         configConfigMonoid = configMonoid

         configImage = Image.imgOptsFromMonoid configMonoidImageOpts

         configCompilerCheck = fromMaybe MatchMinor configMonoidCompilerCheck

<<<<<<< HEAD
     configDocker <- dockerOptsFromMonoid (fmap fst mproject) configStackRoot configMonoidDockerOpts
     configNix <- nixOptsFromMonoid (fmap fst mproject) configStackRoot configMonoidNixOpts
=======
     configPlatformVariant <- liftIO $
         maybe PlatformVariantNone PlatformVariant <$> lookupEnv platformVariantEnvVar

     configDocker <-
         dockerOptsFromMonoid (fmap fst mproject) configStackRoot mresolver configMonoidDockerOpts
>>>>>>> 2230f341

     rawEnv <- liftIO getEnvironment
     origEnv <- mkEnvOverride configPlatform
              $ augmentPathMap (map toFilePath configMonoidExtraPath)
              $ Map.fromList
              $ map (T.pack *** T.pack) rawEnv
     let configEnvOverride _ = return origEnv

     platformOnlyDir <- runReaderT platformOnlyRelDir (configPlatform,configPlatformVariant)
     configLocalProgramsBase <-
         case configPlatform of
             Platform _ Windows -> do
                 progsDir <- getWindowsProgsDir configStackRoot origEnv
                 return $ progsDir </> $(mkRelDir stackProgName)
             _ ->
                 return $
                 configStackRoot </> $(mkRelDir "programs")
     let configLocalPrograms = configLocalProgramsBase </> platformOnlyDir

     configLocalBin <-
         case configMonoidLocalBinPath of
             Nothing -> do
                 localDir <- liftIO (getAppUserDataDirectory "local") >>= parseAbsDir
                 return $ localDir </> $(mkRelDir "bin")
             Just userPath ->
                 (case mproject of
                     -- Not in a project
                     Nothing -> parseRelAsAbsDir userPath
                     -- Resolves to the project dir and appends the user path if it is relative
                     Just (_, configYaml) -> resolveDir (parent configYaml) userPath)
                 -- TODO: Either catch specific exceptions or add a
                 -- parseRelAsAbsDirMaybe utility and use it along with
                 -- resolveDirMaybe.
                 `catchAll`
                 const (throwM (NoSuchDirectory userPath))

     configJobs <-
        case configMonoidJobs of
            Nothing -> liftIO getNumProcessors
            Just i -> return i
     let configConcurrentTests = fromMaybe True configMonoidConcurrentTests

     let configTemplateParams = configMonoidTemplateParameters
         configScmInit = configMonoidScmInit
         configGhcOptions = configMonoidGhcOptions
         configSetupInfoLocations = configMonoidSetupInfoLocations
         configPvpBounds = fromMaybe PvpBoundsNone configMonoidPvpBounds
         configModifyCodePage = fromMaybe True configMonoidModifyCodePage
         configExplicitSetupDeps = configMonoidExplicitSetupDeps
         configRebuildGhcOptions = fromMaybe False configMonoidRebuildGhcOptions
         configApplyGhcOptions = fromMaybe AGOLocals configMonoidApplyGhcOptions
         configAllowNewer = fromMaybe False configMonoidAllowNewer

     return Config {..}

-- | Get the default 'GHCVariant'.  On older Linux systems with libgmp4, returns 'GHCGMP4'.
getDefaultGHCVariant
    :: (MonadIO m, MonadBaseControl IO m, MonadCatch m, MonadLogger m)
    => EnvOverride -> Platform -> m GHCVariant
getDefaultGHCVariant menv (Platform _ Linux) = do
    isGMP4 <- getIsGMP4 menv
    return (if isGMP4 then GHCGMP4 else GHCStandard)
getDefaultGHCVariant _ _ = return GHCStandard

-- Determine whether 'stack' is linked with libgmp4 (libgmp.so.3)
getIsGMP4
    :: (MonadIO m, MonadBaseControl IO m, MonadCatch m, MonadLogger m)
    => EnvOverride -> m Bool
getIsGMP4 menv = do
    executablePath <- liftIO getExecutablePath
    elddOut <- tryProcessStdout Nothing menv "ldd" [executablePath]
    return $
        case elddOut of
            Left _ -> False
            Right lddOut -> hasLineWithFirstWord "libgmp.so.3" lddOut
  where
    hasLineWithFirstWord w =
        elem (Just w) .
        map (headMay . T.words) . T.lines . decodeUtf8With lenientDecode

-- | Get the directory on Windows where we should install extra programs. For
-- more information, see discussion at:
-- https://github.com/fpco/minghc/issues/43#issuecomment-99737383
getWindowsProgsDir :: MonadThrow m
                   => Path Abs Dir
                   -> EnvOverride
                   -> m (Path Abs Dir)
getWindowsProgsDir stackRoot m =
    case Map.lookup "LOCALAPPDATA" $ unEnvOverride m of
        Just t -> do
            lad <- parseAbsDir $ T.unpack t
            return $ lad </> $(mkRelDir "Programs")
        Nothing -> return $ stackRoot </> $(mkRelDir "Programs")

-- | An environment with a subset of BuildConfig used for setup.
data MiniConfig = MiniConfig Manager GHCVariant Config
instance HasConfig MiniConfig where
    getConfig (MiniConfig _ _ c) = c
instance HasStackRoot MiniConfig
instance HasHttpManager MiniConfig where
    getHttpManager (MiniConfig man _ _) = man
instance HasPlatform MiniConfig
instance HasGHCVariant MiniConfig where
    getGHCVariant (MiniConfig _ v _) = v

-- | Load the 'MiniConfig'.
loadMiniConfig
    :: (MonadIO m, HasHttpManager a, MonadReader a m, MonadBaseControl IO m, MonadCatch m, MonadLogger m)
    => Config -> m MiniConfig
loadMiniConfig config = do
    menv <- liftIO $ configEnvOverride config minimalEnvSettings
    manager <- getHttpManager <$> ask
    ghcVariant <-
        case configGHCVariant0 config of
            Just ghcVariant -> return ghcVariant
            Nothing -> getDefaultGHCVariant menv (configPlatform config)
    return (MiniConfig manager ghcVariant config)

-- | Load the configuration, using current directory, environment variables,
-- and defaults as necessary.
loadConfig :: (MonadLogger m,MonadIO m,MonadCatch m,MonadThrow m,MonadBaseControl IO m,MonadReader env m,HasHttpManager env,HasTerminal env)
           => ConfigMonoid
           -- ^ Config monoid from parsed command-line arguments
           -> Maybe (Path Abs File)
           -- ^ Override stack.yaml
           -> Maybe (AbstractResolver)
           -- ^ Override resolver
           -> m (LoadConfig m)
loadConfig configArgs mstackYaml mresolver = do
    stackRoot <- determineStackRoot
    userConfigPath <- getDefaultUserConfigPath stackRoot
    extraConfigs0 <- getExtraConfigs userConfigPath >>= mapM loadYaml
    let extraConfigs =
            -- non-project config files' existence of a docker section should never default docker
            -- to enabled, so make it look like they didn't exist
            map (\c -> c {configMonoidDockerOpts =
                              (configMonoidDockerOpts c) {dockerMonoidDefaultEnable = False}})
                extraConfigs0
    mproject <- loadProjectConfig mstackYaml
    let mproject' = (\(project, stackYaml, _) -> (project, stackYaml)) <$> mproject
    config <- configFromConfigMonoid stackRoot userConfigPath mresolver mproject' $ mconcat $
        case mproject of
            Nothing -> configArgs : extraConfigs
            Just (_, _, projectConfig) -> configArgs : projectConfig : extraConfigs
    unless (fromCabalVersion Meta.version `withinRange` configRequireStackVersion config)
        (throwM (BadStackVersionException (configRequireStackVersion config)))
    return LoadConfig
        { lcConfig          = config
        , lcLoadBuildConfig = loadBuildConfig mproject config mresolver
        , lcProjectRoot     = fmap (\(_, fp, _) -> parent fp) mproject
        }

-- | Load the build configuration, adds build-specific values to config loaded by @loadConfig@.
-- values.
loadBuildConfig :: (MonadLogger m, MonadIO m, MonadCatch m, MonadReader env m, HasHttpManager env, MonadBaseControl IO m, HasTerminal env)
                => Maybe (Project, Path Abs File, ConfigMonoid)
                -> Config
                -> Maybe AbstractResolver -- override resolver
                -> Maybe CompilerVersion -- override compiler
                -> m BuildConfig
loadBuildConfig mproject config mresolver mcompiler = do
    env <- ask
    miniConfig <- loadMiniConfig config

    (project', stackYamlFP) <- case mproject of
      Just (project, fp, _) -> return (project, fp)
      Nothing -> do
            $logInfo "Run from outside a project, using implicit global project config"
            destDir <- getImplicitGlobalProjectDir config
            let dest :: Path Abs File
                dest = destDir </> stackDotYaml
                dest' :: FilePath
                dest' = toFilePath dest
            createTree destDir
            exists <- fileExists dest
            if exists
               then do
                   ProjectAndConfigMonoid project _ <- loadYaml dest
                   when (getTerminal env) $
                       case mresolver of
                           Nothing ->
                               $logInfo ("Using resolver: " <> resolverName (projectResolver project) <>
                                         " from implicit global project's config file: " <> T.pack dest')
                           Just aresolver -> do
                               let name =
                                        case aresolver of
                                            ARResolver resolver -> resolverName resolver
                                            ARLatestNightly -> "nightly"
                                            ARLatestLTS -> "lts"
                                            ARLatestLTSMajor x -> T.pack $ "lts-" ++ show x
                                            ARGlobal -> "global"
                               $logInfo ("Using resolver: " <> name <>
                                         " specified on command line")
                   return (project, dest)
               else do
                   r <- runReaderT getLatestResolver miniConfig
                   $logInfo ("Using latest snapshot resolver: " <> resolverName r)
                   $logInfo ("Writing implicit global project config file to: " <> T.pack dest')
                   $logInfo "Note: You can change the snapshot via the resolver field there."
                   let p = Project
                           { projectPackages = mempty
                           , projectExtraDeps = mempty
                           , projectFlags = mempty
                           , projectResolver = r
                           , projectCompiler = Nothing
                           , projectExtraPackageDBs = []
                           }
                   liftIO $ do
                       S.writeFile dest' $ S.concat
                           [ "# This is the implicit global project's config file, which is only used when\n"
                           , "# 'stack' is run outside of a real project.  Settings here do _not_ act as\n"
                           , "# defaults for all projects.  To change stack's default settings, edit\n"
                           , "# '", encodeUtf8 (T.pack $ toFilePath $ configUserConfigPath config), "' instead.\n"
                           , "#\n"
                           , "# For more information about stack's configuration, see\n"
                           , "# https://github.com/commercialhaskell/stack/blob/release/doc/yaml_configuration.md\n"
                           , "#\n"
                           , Yaml.encode p]
                       S.writeFile (toFilePath $ parent dest </> $(mkRelFile "README.txt")) $ S.concat
                           [ "This is the implicit global project, which is used only when 'stack' is run\n"
                           , "outside of a real project.\n" ]
                   return (p, dest)
    resolver <-
        case mresolver of
            Nothing -> return $ projectResolver project'
            Just aresolver ->
                runReaderT (makeConcreteResolver aresolver) miniConfig
    let project = project'
            { projectResolver = resolver
            , projectCompiler = mcompiler <|> projectCompiler project'
            }

    wantedCompiler <-
        case projectCompiler project of
            Just wantedCompiler -> return wantedCompiler
            Nothing -> case projectResolver project of
                ResolverSnapshot snapName -> do
                    mbp <- runReaderT (loadMiniBuildPlan snapName) miniConfig
                    return $ mbpCompilerVersion mbp
                ResolverCustom _name url -> do
                    mbp <- runReaderT (parseCustomMiniBuildPlan stackYamlFP url) miniConfig
                    return $ mbpCompilerVersion mbp
                ResolverCompiler wantedCompiler -> return wantedCompiler

    extraPackageDBs <- mapM parseRelAsAbsDir (projectExtraPackageDBs project)

    packageCaches <- runReaderT (getMinimalEnvOverride >>= getPackageCaches) miniConfig

    return BuildConfig
        { bcConfig = config
        , bcResolver = projectResolver project
        , bcWantedCompiler = wantedCompiler
        , bcPackageEntries = projectPackages project
        , bcExtraDeps = projectExtraDeps project
        , bcExtraPackageDBs = extraPackageDBs
        , bcStackYaml = stackYamlFP
        , bcFlags = projectFlags project
        , bcImplicitGlobal = isNothing mproject
        , bcGHCVariant = getGHCVariant miniConfig
        , bcPackageCaches = packageCaches
        }

-- | Resolve a PackageEntry into a list of paths, downloading and cloning as
-- necessary.
resolvePackageEntry
    :: (MonadIO m, MonadThrow m, MonadReader env m, HasHttpManager env, MonadLogger m, MonadCatch m
       ,MonadBaseControl IO m, HasConfig env)
    => EnvOverride
    -> Path Abs Dir -- ^ project root
    -> PackageEntry
    -> m [(Path Abs Dir, Bool)]
resolvePackageEntry menv projRoot pe = do
    entryRoot <- resolvePackageLocation menv projRoot (peLocation pe)
    paths <-
        case peSubdirs pe of
            [] -> return [entryRoot]
            subs -> mapM (resolveDir entryRoot) subs
    case peValidWanted pe of
        Nothing -> return ()
        Just _ -> $logWarn "Warning: you are using the deprecated valid-wanted field. You should instead use extra-dep. See: https://github.com/commercialhaskell/stack/blob/release/doc/yaml_configuration.md#packages"
    return $ map (, not $ peExtraDep pe) paths

-- | Resolve a PackageLocation into a path, downloading and cloning as
-- necessary.
resolvePackageLocation
    :: (MonadIO m, MonadThrow m, MonadReader env m, HasHttpManager env, MonadLogger m, MonadCatch m
       ,MonadBaseControl IO m, HasConfig env)
    => EnvOverride
    -> Path Abs Dir -- ^ project root
    -> PackageLocation
    -> m (Path Abs Dir)
resolvePackageLocation _ projRoot (PLFilePath fp) = resolveDir projRoot fp
resolvePackageLocation menv projRoot (PLRemote url remotePackageType) = do
    workDir <- getWorkDir
    let nameBeforeHashing = case remotePackageType of
            RPTHttpTarball -> url
            RPTGit commit  -> T.unwords [url, commit]
            RPTHg  commit  -> T.unwords [url, commit, "hg"]
        name = T.unpack $ decodeUtf8 $ B16.encode $ SHA256.hash $ encodeUtf8 nameBeforeHashing
        root = projRoot </> workDir </> $(mkRelDir "downloaded")
        fileExtension = case remotePackageType of
            RPTHttpTarball -> ".tar.gz"
            _              -> ".unused"

    fileRel <- parseRelFile $ name ++ fileExtension
    dirRel <- parseRelDir name
    dirRelTmp <- parseRelDir $ name ++ ".tmp"
    let file = root </> fileRel
        dir = root </> dirRel
        dirTmp = root </> dirRelTmp

    exists <- dirExists dir
    unless exists $ do
        removeTreeIfExists dirTmp

        let cloneAndExtract commandName resetCommand commit = do
                createTree (parent dirTmp)
                readInNull (parent dirTmp) commandName menv
                    [ "clone"
                    , T.unpack url
                    , toFilePathNoTrailingSep dirTmp
                    ]
                    Nothing
                readInNull dirTmp commandName menv
                    (resetCommand ++ [T.unpack commit])
                    Nothing

        case remotePackageType of
            RPTHttpTarball -> do
                req <- parseUrl $ T.unpack url
                _ <- download req file

                liftIO $ withBinaryFile (toFilePath file) ReadMode $ \h -> do
                    lbs <- L.hGetContents h
                    let entries = Tar.read $ GZip.decompress lbs
                    Tar.unpack (toFilePath dirTmp) entries

            RPTGit commit -> cloneAndExtract "git" ["reset", "--hard"] commit
            RPTHg  commit -> cloneAndExtract "hg"  ["update", "-C"]    commit

        renameDir dirTmp dir

    case remotePackageType of
        RPTHttpTarball -> do
            x <- listDirectory dir
            case x of
                ([dir'], []) -> return dir'
                (dirs, files) -> do
                    removeFileIfExists file
                    removeTreeIfExists dir
                    throwM $ UnexpectedTarballContents dirs files

        _ -> return dir

-- | Get the stack root, e.g. ~/.stack
determineStackRoot :: (MonadIO m, MonadThrow m) => m (Path Abs Dir)
determineStackRoot = do
    env <- liftIO getEnvironment
    case lookup stackRootEnvVar env of
        Nothing -> do
            x <- liftIO $ getAppUserDataDirectory stackProgName
            parseAbsDir x
        Just x -> do
            y <- liftIO $ do
                createDirectoryIfMissing True x
                canonicalizePath x
            parseAbsDir y

-- | Determine the extra config file locations which exist.
--
-- Returns most local first
getExtraConfigs :: (MonadIO m, MonadLogger m)
                => Path Abs File -- ^ use config path
                -> m [Path Abs File]
getExtraConfigs userConfigPath = do
  defaultStackGlobalConfigPath <- getDefaultGlobalConfigPath
  liftIO $ do
    env <- getEnvironment
    mstackConfig <-
        maybe (return Nothing) (fmap Just . parseAbsFile)
      $ lookup "STACK_CONFIG" env
    mstackGlobalConfig <-
        maybe (return Nothing) (fmap Just . parseAbsFile)
      $ lookup "STACK_GLOBAL_CONFIG" env
    filterM fileExists
        $ fromMaybe userConfigPath mstackConfig
        : maybe [] return (mstackGlobalConfig <|> defaultStackGlobalConfigPath)

-- | Load and parse YAML from the given file.
loadYaml :: (FromJSON (a, [JSONWarning]), MonadIO m, MonadLogger m) => Path Abs File -> m a
loadYaml path = do
    (result,warnings) <-
        liftIO $
        Yaml.decodeFileEither (toFilePath path) >>=
        either (throwM . ParseConfigFileException path) return
    logJSONWarnings (toFilePath path) warnings
    return result

-- | Get the location of the project config file, if it exists.
getProjectConfig :: (MonadIO m, MonadThrow m, MonadLogger m)
                 => Maybe (Path Abs File)
                 -- ^ Override stack.yaml
                 -> m (Maybe (Path Abs File))
getProjectConfig (Just stackYaml) = return $ Just stackYaml
getProjectConfig Nothing = do
    env <- liftIO getEnvironment
    case lookup "STACK_YAML" env of
        Just fp -> do
            $logInfo "Getting project config file from STACK_YAML environment"
            liftM Just $ case parseAbsFile fp of
                Left _ -> do
                    currDir <- getWorkingDir
                    resolveFile currDir fp
                Right path -> return path
        Nothing -> do
            currDir <- getWorkingDir
            search currDir
  where
    search dir = do
        let fp = dir </> stackDotYaml
            fp' = toFilePath fp
        $logDebug $ "Checking for project config at: " <> T.pack fp'
        exists <- fileExists fp
        if exists
            then return $ Just fp
            else do
                let dir' = parent dir
                if dir == dir'
                    -- fully traversed, give up
                    then return Nothing
                    else search dir'

-- | Find the project config file location, respecting environment variables
-- and otherwise traversing parents. If no config is found, we supply a default
-- based on current directory.
loadProjectConfig :: (MonadIO m, MonadThrow m, MonadLogger m)
                  => Maybe (Path Abs File)
                  -- ^ Override stack.yaml
                  -> m (Maybe (Project, Path Abs File, ConfigMonoid))
loadProjectConfig mstackYaml = do
    mfp <- getProjectConfig mstackYaml
    case mfp of
        Just fp -> do
            currDir <- getWorkingDir
            $logDebug $ "Loading project config file " <>
                        T.pack (maybe (toFilePath fp) toFilePath (stripDir currDir fp))
            load fp
        Nothing -> do
            $logDebug $ "No project config file found, using defaults."
            return Nothing
  where
    load fp = do
        ProjectAndConfigMonoid project config <- loadYaml fp
        return $ Just (project, fp, config)

-- | Get the location of the default stack configuration file.
-- If a file already exists at the deprecated location, its location is returned.
-- Otherwise, the new location is returned.
getDefaultGlobalConfigPath
    :: (MonadIO m, MonadLogger m)
    => m (Maybe (Path Abs File))
getDefaultGlobalConfigPath =
    case (defaultGlobalConfigPath, defaultGlobalConfigPathDeprecated) of
        (Just new,Just old) ->
            liftM (Just . fst ) $
            tryDeprecatedPath
                (Just "non-project global configuration file")
                fileExists
                new
                old
        (Just new,Nothing) -> return (Just new)
        _ -> return Nothing

-- | Get the location of the default user configuration file.
-- If a file already exists at the deprecated location, its location is returned.
-- Otherwise, the new location is returned.
getDefaultUserConfigPath
    :: (MonadIO m, MonadLogger m)
    => Path Abs Dir -> m (Path Abs File)
getDefaultUserConfigPath stackRoot = do
    (path, exists) <- tryDeprecatedPath
        (Just "non-project configuration file")
        fileExists
        (defaultUserConfigPath stackRoot)
        (defaultUserConfigPathDeprecated stackRoot)
    unless exists $ do
        createTree (parent path)
        liftIO $ S.writeFile (toFilePath path) $ S.concat
            [ "# This file contains default non-project-specific settings for 'stack', used\n"
            , "# in all projects.  For more information about stack's configuration, see\n"
            , "# https://github.com/commercialhaskell/stack/blob/release/doc/yaml_configuration.md\n"
            , "#\n"
            , Yaml.encode (mempty :: Object) ]
    return path


packagesParser :: Parser [String]
packagesParser = many (strOption (long "package" <> help "Additional packages that must be installed"))<|MERGE_RESOLUTION|>--- conflicted
+++ resolved
@@ -146,16 +146,12 @@
 
          configCompilerCheck = fromMaybe MatchMinor configMonoidCompilerCheck
 
-<<<<<<< HEAD
-     configDocker <- dockerOptsFromMonoid (fmap fst mproject) configStackRoot configMonoidDockerOpts
-     configNix <- nixOptsFromMonoid (fmap fst mproject) configStackRoot configMonoidNixOpts
-=======
      configPlatformVariant <- liftIO $
          maybe PlatformVariantNone PlatformVariant <$> lookupEnv platformVariantEnvVar
 
      configDocker <-
          dockerOptsFromMonoid (fmap fst mproject) configStackRoot mresolver configMonoidDockerOpts
->>>>>>> 2230f341
+     configNix <- nixOptsFromMonoid (fmap fst mproject) configStackRoot configMonoidNixOpts
 
      rawEnv <- liftIO getEnvironment
      origEnv <- mkEnvOverride configPlatform
