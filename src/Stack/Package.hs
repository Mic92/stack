--- conflicted
+++ resolved
@@ -365,12 +365,8 @@
         mapMaybe (fmap toFilePath .
                   makeObjectFilePathFromC biCabalDir biComponentName biDistDir)
                  cfiles
-<<<<<<< HEAD
-    cfiles = mapMaybe dotCabalCFilePath (S.toList biDotCabalPaths)
+    cfiles = mapMaybe dotCabalCFilePath biDotCabalPaths
     installVersion = snd
-=======
-    cfiles = mapMaybe dotCabalCFilePath biDotCabalPaths
->>>>>>> a7d3fb7b
     -- Generates: -package=base -package=base16-bytestring-0.1.1.6 ...
     deps =
         concat
