--- conflicted
+++ resolved
@@ -598,12 +598,8 @@
 componentOutputDir :: NamedComponent -> Path Abs Dir -> Path Abs Dir
 componentOutputDir namedComponent distDir =
     case namedComponent of
-<<<<<<< HEAD
-        CLib -> return id
+        CLib -> buildDir distDir
         CInternalLib name -> makeTmp name
-=======
-        CLib -> buildDir distDir
->>>>>>> 979e6133
         CExe name -> makeTmp name
         CTest name -> makeTmp name
         CBench name -> makeTmp name
