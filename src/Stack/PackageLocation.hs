--- conflicted
+++ resolved
@@ -25,7 +25,6 @@
 import qualified Data.ByteArray as Mem (convert)
 import qualified Data.ByteString as S
 import qualified Data.ByteString.Base64.URL as B64URL
-import qualified Data.ByteString.Lazy as L
 import qualified Data.Text as T
 import Data.Text.Encoding (encodeUtf8, decodeUtf8)
 import Distribution.PackageDescription (GenericPackageDescription)
@@ -109,26 +108,17 @@
 
         let fp = toFilePath file
 
-<<<<<<< HEAD
-        let tryTar = do
-                logDebug $ "Trying to untar " <> T.pack fp
-                liftIO $ withLazyFile fp $
-                    Tar.unpack (toFilePath dirTmp) . Tar.read . GZip.decompress
-            tryZip = do
-=======
-        withBinaryFile fp ReadMode $ \h -> do
+        withLazyFile fp $ \lbs -> do
           -- Share a single file read among all of the different
           -- parsing attempts. We're not worried about unbounded
           -- memory usage, as we will detect almost immediately if
           -- this is the wrong type of file.
-          lbs <- liftIO $ L.hGetContents h
 
           let tryTargz = do
                 logDebug $ "Trying to ungzip/untar " <> T.pack fp
                 let entries = Tar.read $ GZip.decompress lbs
                 liftIO $ Tar.unpack (toFilePath dirTmp) entries
               tryZip = do
->>>>>>> 7334a934
                 logDebug $ "Trying to unzip " <> T.pack fp
                 let archive = Zip.toArchive lbs
                 liftIO $  Zip.extractFilesFromArchive [Zip.OptDestination
