{-# LANGUAGE NoImplicitPrelude     #-}
{-# LANGUAGE DuplicateRecordFields #-}
{-# LANGUAGE LambdaCase            #-}
{-# LANGUAGE OverloadedRecordDot   #-}
{-# LANGUAGE OverloadedStrings     #-}
{-# LANGUAGE ViewPatterns          #-}

-- | Construct a @Plan@ for how to build
module Stack.Build.ConstructPlan
  ( constructPlan
  ) where

import           Control.Monad.Trans.Maybe ( MaybeT (..) )
import qualified Data.Map.Merge.Strict as Map
import qualified Data.Map.Strict as Map
import           Data.Monoid.Map ( MonoidMap(..) )
import qualified Data.Set as Set
import qualified Data.Text as T
import           Distribution.Types.BuildType ( BuildType (Configure) )
import           Distribution.Types.PackageName ( mkPackageName )
import           Path ( parent )
import qualified RIO.NonEmpty as NE
import           RIO.Process ( findExecutable )
import           RIO.State
                   ( State, StateT (..), execState, get, modify, modify', put )
import           RIO.Writer ( WriterT (..), pass, tell )
import           Stack.Build.Cache ( tryGetFlagCache )
import           Stack.Build.Haddock ( shouldHaddockDeps )
import           Stack.Build.Source ( loadLocalPackage )
import           Stack.Constants ( compilerOptionsCabalFlag )
import           Stack.Package
                   ( applyForceCustomBuild, buildableExes, packageUnknownTools
                   , processPackageDepsToList
                   )
import           Stack.Prelude hiding ( loadPackage )
import           Stack.SourceMap ( getPLIVersion, mkProjectPackage )
import           Stack.Types.Build
                   ( CachePkgSrc (..), ConfigCache (..), Plan (..), Task (..)
                   , TaskConfigOpts (..), TaskType (..)
                   , installLocationIsMutable, taskIsTarget, taskLocation
                   , taskProvides, taskTargetIsMutable, toCachePkgSrc
                   )
import           Stack.Types.Build.ConstructPlan
                   ( AddDepRes (..), CombinedMap, Ctx (..), M, PackageInfo (..)
                   , ToolWarning(..), UnregisterState (..), W (..)
                   , adrHasLibrary, adrVersion, toTask
                   )
import           Stack.Types.Build.Exception
                   ( BadDependency (..), BuildException (..)
                   , BuildPrettyException (..), ConstructPlanException (..)
                   )
import           Stack.Types.BuildConfig
                   ( BuildConfig (..), HasBuildConfig (..), stackYamlL )
import           Stack.Types.BuildOpts
                   ( BuildOpts (..), BuildOptsCLI (..), BuildSubset (..) )
import           Stack.Types.CompCollection ( collectionMember )
import           Stack.Types.Compiler ( WhichCompiler (..) )
import           Stack.Types.CompilerPaths
                   ( CompilerPaths (..), HasCompiler (..) )
import           Stack.Types.Config ( Config (..), HasConfig (..), stackRootL )
import           Stack.Types.ConfigureOpts
                   ( BaseConfigOpts (..), ConfigureOpts (..), configureOpts )
import           Stack.Types.Curator ( Curator (..) )
import           Stack.Types.Dependency ( DepValue (..), isDepTypeLibrary )
import           Stack.Types.DumpPackage ( DumpPackage (..), dpParentLibIdent )
import           Stack.Types.EnvConfig ( EnvConfig (..), HasEnvConfig (..) )
import           Stack.Types.EnvSettings
                   ( EnvSettings (..), minimalEnvSettings )
import           Stack.Types.GhcPkgId ( GhcPkgId )
import           Stack.Types.GlobalOpts ( GlobalOpts (..) )
import           Stack.Types.Installed
                   ( InstallLocation (..), Installed (..), InstalledMap
                   , installedVersion
                   )
import           Stack.Types.IsMutable ( IsMutable (..) )
import           Stack.Types.NamedComponent ( exeComponents, renderComponent )
import           Stack.Types.Package
                   ( ExeName (..), LocalPackage (..), Package (..)
                   , PackageSource (..), installedMapGhcPkgId
                   , packageIdentifier, psVersion, runMemoizedWith
                   )
import           Stack.Types.ProjectConfig ( isPCGlobalProject )
import           Stack.Types.Runner ( HasRunner (..), globalOptsL )
import           Stack.Types.SourceMap
                   ( CommonPackage (..), DepPackage (..), FromSnapshot (..)
                   , GlobalPackage (..), SMTargets (..), SourceMap (..)
                   )
import           Stack.Types.Version
                   ( VersionRange, latestApplicableVersion, versionRangeText
                   , withinRange
                   )
import           System.Environment ( lookupEnv )

-- | Computes a build plan. This means figuring out which build 'Task's to take,
-- and the interdependencies among the build 'Task's. In particular:
--
-- 1) It determines which packages need to be built, based on the transitive
-- deps of the current targets. For local packages, this is indicated by the
-- 'lpWanted' boolean. For extra packages to build, this comes from the
-- @extraToBuild0@ argument of type @Set PackageName@. These are usually
-- packages that have been specified on the command line.
--
-- 2) It will only rebuild an upstream package if it isn't present in the
-- 'InstalledMap', or if some of its dependencies have changed.
--
-- 3) It will only rebuild a local package if its files are dirty or some of its
-- dependencies have changed.
constructPlan ::
     forall env. HasEnvConfig env
  => BaseConfigOpts
  -> [DumpPackage] -- ^ locally registered
  -> (  PackageLocationImmutable
     -> Map FlagName Bool
     -> [Text]
        -- ^ GHC options
     -> [Text]
        -- ^ Cabal configure options
     -> RIO EnvConfig Package
     )
     -- ^ load upstream package
  -> SourceMap
  -> InstalledMap
  -> Bool
     -- ^ Only include initial build steps required for GHCi?
  -> RIO env Plan
constructPlan
    baseConfigOpts0
    localDumpPkgs
    loadPackage0
    sourceMap
    installedMap
    initialBuildSteps
  = do
    logDebug "Constructing the build plan"

    when hasBaseInDeps $
      prettyWarn $
           fillSep
             [ flow "You are trying to upgrade or downgrade the"
             , style Current "base"
             , flow "package, which is almost certainly not what you really \
                    \want. Please, consider using another GHC version if you \
                    \need a certain version of"
             , style Current "base" <> ","
             , flow "or removing"
             , style Current "base"
             , flow "as an"
             , style Shell "extra-deps" <> "."
             , flow "For further information, see"
             , style Url "https://github.com/commercialhaskell/stack/issues/3940" <> "."
             ]
        <> line

    econfig <- view envConfigL
    globalCabalVersion <- view $ compilerPathsL . to (.cpCabalVersion)
    sources <- getSources globalCabalVersion
    mcur <- view $ buildConfigL . to (.curator)
    pathEnvVar' <- liftIO $ maybe mempty T.pack <$> lookupEnv "PATH"
    let ctx = mkCtx econfig globalCabalVersion sources mcur pathEnvVar'
        targetPackageNames = Map.keys sourceMap.smTargets.smtTargets
        -- Ignore the result of 'getCachedDepOrAddDep'.
        onTarget = void . getCachedDepOrAddDep
        inner = mapM_ onTarget targetPackageNames
    (((), W efinals installExes dirtyReason warnings parents), m) <-
      liftIO $ runRIO ctx (runStateT (runWriterT inner) Map.empty)
    -- Report any warnings
    mapM_ prettyWarn (warnings [])
    -- Separate out errors
    let (errlibs, adrs) = partitionEithers $ map toEither $ Map.toList m
        (errfinals, finals) =
          partitionEithers $ map toEither $ Map.toList efinals
        errs = errlibs ++ errfinals
    if null errs
      then do
        let tasks = Map.fromList $ mapMaybe (toMaybe . second toTask) adrs
        takeSubset Plan
          { tasks = tasks
          , finals = Map.fromList finals
          , unregisterLocal =
              mkUnregisterLocal tasks dirtyReason localDumpPkgs initialBuildSteps
<<<<<<< HEAD
          , planInstallExes =
              if    baseConfigOpts0.buildOpts.installExes
                 || baseConfigOpts0.buildOpts.installCompilerTool
=======
          , installExes =
              if    baseConfigOpts0.bcoBuildOpts.installExes
                 || baseConfigOpts0.bcoBuildOpts.installCompilerTool
>>>>>>> 3fe97d69
                then installExes
                else Map.empty
          }
      else do
        stackYaml <- view stackYamlL
        stackRoot <- view stackRootL
        isImplicitGlobal <-
          view $ configL . to (isPCGlobalProject . (.project))
        prettyThrowM $ ConstructPlanFailed
          errs
          stackYaml
          stackRoot
          isImplicitGlobal
          parents
          ctx.wanted
          prunedGlobalDeps
 where
  sourceProject = sourceMap.smProject
  sourceDeps = sourceMap.smDeps

  hasBaseInDeps = Map.member (mkPackageName "base") sourceDeps

  mkCtx econfig globalCabalVersion sources mcur pathEnvVar' = Ctx
    { baseConfigOpts = baseConfigOpts0
    , loadPackage = \w x y z -> runRIO econfig $
        applyForceCustomBuild globalCabalVersion <$> loadPackage0 w x y z
    , combinedMap = combineMap sources installedMap
    , ctxEnvConfig = econfig
    , callStack = []
    , wanted = Map.keysSet sourceMap.smTargets.smtTargets
    , localNames = Map.keysSet sourceProject
    , mcurator = mcur
    , pathEnvVar = pathEnvVar'
    }

  toEither :: (k, Either e v) -> Either e (k, v)
  toEither (_, Left e)  = Left e
  toEither (k, Right v) = Right (k, v)

  toMaybe :: (k, Maybe v) -> Maybe (k, v)
  toMaybe (_, Nothing) = Nothing
  toMaybe (k, Just v) = Just (k, v)

  takeSubset :: Plan -> RIO env Plan
  takeSubset = case baseConfigOpts0.buildOptsCLI.buildSubset of
    BSAll -> pure
    BSOnlySnapshot -> stripLocals
    BSOnlyDependencies -> stripNonDeps
    BSOnlyLocals -> errorOnSnapshot

  -- | Strip out anything from the 'Plan' intended for the local database.
  stripLocals :: Plan -> RIO env Plan
  stripLocals plan = pure plan
    { tasks = Map.filter checkTask plan.tasks
    , finals = Map.empty
    , unregisterLocal = Map.empty
    , installExes = Map.filter (/= Local) plan.installExes
    }
   where
    checkTask task = taskLocation task == Snap

  stripNonDeps :: Plan -> RIO env Plan
  stripNonDeps plan = pure plan
    { tasks = Map.filter checkTask plan.tasks
    , finals = Map.empty
    , installExes = Map.empty -- TODO maybe don't disable this?
    }
   where
    deps = Map.keysSet sourceDeps
    checkTask task = taskProvides task `Set.member` missingForDeps
    providesDep task = pkgName (taskProvides task) `Set.member` deps
    tasks = Map.elems plan.tasks
    missing =
      Map.fromList $ map (taskProvides &&&  (.configOpts.missing)) tasks
    missingForDeps = flip execState mempty $
      for_ tasks $ \task ->
        when (providesDep task) $
          collectMissing mempty (taskProvides task)
    collectMissing dependents pid = do
      when (pid `elem` dependents) $
        impureThrow $ TaskCycleBug pid
      modify' (<> Set.singleton pid)
      mapM_
        (collectMissing (pid:dependents))
        (fromMaybe mempty $ Map.lookup pid missing)

  -- | Throw an exception if there are any snapshot packages in the plan.
  errorOnSnapshot :: Plan -> RIO env Plan
  errorOnSnapshot plan@(Plan tasks _finals _unregister installExes) = do
    let snapTasks = Map.keys $ Map.filter (\t -> taskLocation t == Snap) tasks
        snapExes = Map.keys $ Map.filter (== Snap) installExes
    unless (null snapTasks && null snapExes) $
      prettyThrowIO $ NotOnlyLocal snapTasks snapExes
    pure plan

  prunedGlobalDeps :: Map PackageName [PackageName]
  prunedGlobalDeps = flip Map.mapMaybe sourceMap.smGlobal $
    \case
      ReplacedGlobalPackage deps ->
        let pruned = filter (not . inSourceMap) deps
        in  if null pruned then Nothing else Just pruned
      GlobalPackage _ -> Nothing
   where
    inSourceMap pname =
      pname `Map.member` sourceDeps || pname `Map.member` sourceProject

  getSources :: Version -> RIO env (Map PackageName PackageSource)
  getSources globalCabalVersion = do
    let loadLocalPackage' pp = do
          lp <- loadLocalPackage pp
          let lpPackage' =
                applyForceCustomBuild globalCabalVersion lp.package
          pure lp { package = lpPackage' }
    pPackages <- for sourceProject $ \pp -> do
      lp <- loadLocalPackage' pp
      pure $ PSFilePath lp
    bopts <- view $ configL . to (.build)
    deps <- for sourceDeps $ \dp ->
      case dp.dpLocation of
        PLImmutable loc ->
          pure $
            PSRemote loc (getPLIVersion loc) dp.dpFromSnapshot dp.dpCommon
        PLMutable dir -> do
          pp <- mkProjectPackage YesPrintWarnings dir (shouldHaddockDeps bopts)
          lp <- loadLocalPackage' pp
          pure $ PSFilePath lp
    pure $ pPackages <> deps

-- | Determine which packages to unregister based on the given tasks and
-- already registered local packages.
mkUnregisterLocal ::
     Map PackageName Task
     -- ^ Tasks
  -> Map PackageName Text
     -- ^ Reasons why packages are dirty and must be rebuilt
  -> [DumpPackage]
     -- ^ Local package database dump
  -> Bool
     -- ^ If true, we're doing a special initialBuildSteps build - don't
     -- unregister target packages.
  -> Map GhcPkgId (PackageIdentifier, Text)
mkUnregisterLocal tasks dirtyReason localDumpPkgs initialBuildSteps =
  -- We'll take multiple passes through the local packages. This will allow us
  -- to detect that a package should be unregistered, as well as all packages
  -- directly or transitively depending on it.
  loop Map.empty localDumpPkgs
 where
  loop ::
       Map GhcPkgId (PackageIdentifier, Text)
       -- ^ Current local packages to unregister.
    -> [DumpPackage]
       -- ^ Current local packages to keep.
    -> Map GhcPkgId (PackageIdentifier, Text)
       -- ^ Revised local packages to unregister.
  loop toUnregister keep
    -- If any new packages were added to the unregister Map, we need to loop
    -- through the remaining packages again to detect if a transitive dependency
    -- is being unregistered.
    | us.usAnyAdded = loop us.usToUnregister us.usKeep
    -- Nothing added, so we've already caught them all. Return the Map we've
    -- already calculated.
    | otherwise = us.usToUnregister
   where
    -- Run the unregister checking function on all packages we currently think
    -- we'll be keeping.
    us = execState (mapM_ go keep) initialUnregisterState
    initialUnregisterState = UnregisterState
      { usToUnregister = toUnregister
      , usKeep = []
      , usAnyAdded = False
      }

  go :: DumpPackage -> State UnregisterState ()
  go dp = do
    us <- get
    case maybeUnregisterReason us.usToUnregister ident mParentLibId deps of
      -- Not unregistering, add it to the keep list.
      Nothing -> put us { usKeep = dp : us.usKeep }
      -- Unregistering, add it to the unregister Map; and indicate that a
      -- package was in fact added to the unregister Map, so we loop again.
      Just reason -> put us
        { usToUnregister = Map.insert gid (ident, reason) us.usToUnregister
        , usAnyAdded = True
        }
   where
    gid = dp.ghcPkgId
    ident = dp.packageIdent
    mParentLibId = dpParentLibIdent dp
    deps = dp.depends

  maybeUnregisterReason ::
       Map GhcPkgId (PackageIdentifier, Text)
       -- ^ Current local packages to unregister.
    -> PackageIdentifier
       -- ^ Package identifier.
    -> Maybe PackageIdentifier
       -- ^ If package for sub library, package identifier of the parent.
    -> [GhcPkgId]
       -- ^ Dependencies of the package.
    -> Maybe Text
       -- ^ If to be unregistered, the reason for doing so.
  maybeUnregisterReason toUnregister ident mParentLibId deps
    -- If the package is not for a sub library, then it is directly relevant. If
    -- it is, then the relevant package is the parent. If we are planning on
    -- running a task on the relevant package, then the package must be
    -- unregistered, unless it is a target and an initial-build-steps build is
    -- being done.
    | Just task <- Map.lookup relevantPkgName tasks =
        if    initialBuildSteps
           && taskIsTarget task
           && taskProvides task == relevantPkgId
          then Nothing
          else Just $ fromMaybe "" $ Map.lookup relevantPkgName dirtyReason
    -- Check if a dependency is going to be unregistered
    | (dep, _):_ <- mapMaybe (`Map.lookup` toUnregister) deps =
        Just $ "Dependency being unregistered: "
          <> T.pack (packageIdentifierString dep)
    -- None of the above, keep it!
    | otherwise = Nothing
    where
      -- If the package is not for a sub library, then the relevant package
      -- identifier is that of the package. If it is, then the relevant package
      -- identifier is that of the parent.
      relevantPkgId :: PackageIdentifier
      relevantPkgId = fromMaybe ident mParentLibId
      -- If the package is not for a sub library, then the relevant package name
      -- is that of the package. If it is, then the relevant package name is
      -- that of the parent.
      relevantPkgName :: PackageName
      relevantPkgName = maybe (pkgName ident) pkgName mParentLibId

-- | Given a 'LocalPackage' and its 'lpTestBench', adds a 'Task' for running its
-- tests and benchmarks.
--
-- If @isAllInOne@ is 'True', then this means that the build step will also
-- build the tests. Otherwise, this indicates that there's a cyclic dependency
-- and an additional build step needs to be done.
--
-- This will also add all the deps needed to build the tests / benchmarks. If
-- @isAllInOne@ is 'True' (the common case), then all of these should have
-- already been taken care of as part of the build step.
addFinal ::
     LocalPackage
  -> Package
  -> Bool
     -- ^ Will the build step also build the tests?
  -> Bool
     -- ^ Should Haddock documentation be built?
  -> M ()
addFinal lp package isAllInOne buildHaddocks = do
  depsRes <- addPackageDeps package
  res <- case depsRes of
    Left e -> pure $ Left e
    Right (missing, present, _minLoc) -> do
      ctx <- ask
      pure $ Right Task
        { configOpts = TaskConfigOpts missing $ \missing' ->
            let allDeps = Map.union present missing'
            in  configureOpts
                  (view envConfigL ctx)
                  ctx.baseConfigOpts
                  allDeps
                  True -- local
                  Mutable
                  package
        , buildHaddock = buildHaddocks
        , present = present
        , taskType = TTLocalMutable lp
        , allInOne = isAllInOne
        , cachePkgSrc = CacheSrcLocal (toFilePath (parent lp.cabalFile))
        , buildTypeConfig = packageBuildTypeConfig package
        }
  tell mempty { wFinals = Map.singleton package.name res }

-- | Given a 'PackageName', adds all of the build tasks to build the package, if
-- needed. First checks if the package name is in the library map.
--
-- 'constructPlan' invokes this on all the target packages, setting
-- @treatAsDep'@ to False, because those packages are direct build targets.
-- 'addPackageDeps' invokes this while recursing into the dependencies of a
-- package. As such, it sets @treatAsDep'@ to True, forcing this package to be
-- marked as a dependency, even if it is directly wanted. This makes sense - if
-- we left out packages that are deps, it would break the --only-dependencies
-- build plan.
getCachedDepOrAddDep ::
     PackageName
  -> M (Either ConstructPlanException AddDepRes)
getCachedDepOrAddDep name = do
  libMap <- get
  case Map.lookup name libMap of
    Just res -> do
      logDebugPlanS "getCachedDepOrAddDep" $
           "Using cached result for "
        <> fromPackageName name
        <> ": "
        <> fromString (show res)
      pure res
    Nothing -> checkCallStackAndAddDep name

-- | Given a 'PackageName', known not to be in the library map, adds all of the
-- build tasks to build the package. First checks that the package name is not
-- already in the call stack.
checkCallStackAndAddDep ::
     PackageName
  -> M (Either ConstructPlanException AddDepRes)
checkCallStackAndAddDep name = do
  ctx <- ask
  res <- if name `elem` ctx.callStack
    then do
      logDebugPlanS "checkCallStackAndAddDep" $
           "Detected cycle "
        <> fromPackageName name
        <> ": "
        <> fromString (show $ map packageNameString ctx.callStack)
      pure $ Left $ DependencyCycleDetected $ name : ctx.callStack
    else case Map.lookup name ctx.combinedMap of
      -- TODO look up in the package index and see if there's a
      -- recommendation available
      Nothing -> do
        logDebugPlanS "checkCallStackAndAddDep" $
             "No package info for "
          <> fromPackageName name
          <> "."
        pure $ Left $ UnknownPackage name
      Just packageInfo ->
        -- Add the current package name to the head of the call stack.
        local (\ctx' -> ctx' { callStack = name : ctx'.callStack }) $
          addDep name packageInfo
  updateLibMap name res
  pure res

-- | Given a 'PackageName' and its 'PackageInfo' from the combined map, adds all
-- of the build tasks to build the package. Assumes that the head of the call
-- stack is the current package name.
addDep ::
     PackageName
  -> PackageInfo
  -> M (Either ConstructPlanException AddDepRes)
addDep name packageInfo = do
  logDebugPlanS "addDep" $
       "Package info for "
    <> fromPackageName name
    <> ": "
    <> fromString (show packageInfo)
  case packageInfo of
    PIOnlyInstalled loc installed -> do
      -- FIXME Slightly hacky, no flags since they likely won't affect
      -- executable names. This code does not feel right.
      let version = installedVersion installed
          askPkgLoc = liftRIO $ do
            mrev <- getLatestHackageRevision YesRequireHackageIndex name version
            case mrev of
              Nothing -> do
                -- This could happen for GHC boot libraries missing from
                -- Hackage.
                cs <- asks (NE.nonEmpty . (.callStack))
                cs' <- maybe
                  (throwIO CallStackEmptyBug)
                  (pure . NE.tail)
                  cs
                prettyWarnL
                  $ flow "No latest package revision found for"
                  : style Current (fromPackageName name) <> ","
                  : flow "dependency callstack:"
                  : mkNarrativeList Nothing False
                      (map fromPackageName cs' :: [StyleDoc])
                pure Nothing
              Just (_rev, cfKey, treeKey) ->
                pure $ Just $
                  PLIHackage (PackageIdentifier name version) cfKey treeKey
      tellExecutablesUpstream name askPkgLoc loc Map.empty
      pure $ Right $ ADRFound loc installed
    PIOnlySource ps -> do
      tellExecutables name ps
      installPackage name ps Nothing
    PIBoth ps installed -> do
      tellExecutables name ps
      installPackage name ps (Just installed)

-- | For given 'PackageName' and 'PackageSource' values, adds relevant
-- executables to the collected output.
tellExecutables :: PackageName -> PackageSource -> M ()
tellExecutables _name (PSFilePath lp)
  | lp.wanted = tellExecutablesPackage Local lp.package
  | otherwise = pure ()
-- Ignores ghcOptions because they don't matter for enumerating executables.
tellExecutables name (PSRemote pkgloc _version _fromSnapshot cp) =
  tellExecutablesUpstream name (pure $ Just pkgloc) Snap cp.flags

-- | For a given 'PackageName' value, known to be immutable, adds relevant
-- executables to the collected output.
tellExecutablesUpstream ::
     PackageName
  -> M (Maybe PackageLocationImmutable)
  -> InstallLocation
  -> Map FlagName Bool
  -> M ()
tellExecutablesUpstream name retrievePkgLoc loc flags = do
  ctx <- ask
  when (name `Set.member` ctx.wanted) $ do
    mPkgLoc <- retrievePkgLoc
    forM_ mPkgLoc $ \pkgLoc -> do
      p <- ctx.loadPackage pkgLoc flags [] []
      tellExecutablesPackage loc p

-- | For given 'InstallLocation' and 'Package' values, adds relevant executables
-- to the collected output. In most cases, the relevant executables are all the
-- executables of the package. If the package is a wanted local one, the
-- executables are those executables that are wanted executables.
tellExecutablesPackage :: InstallLocation -> Package -> M ()
tellExecutablesPackage loc p = do
  cm <- asks (.combinedMap)
  -- Determine which components are enabled so we know which ones to copy
  let myComps =
        case Map.lookup p.name cm of
          Nothing -> assert False Set.empty
          Just (PIOnlyInstalled _ _) -> Set.empty
          Just (PIOnlySource ps) -> goSource ps
          Just (PIBoth ps _) -> goSource ps

      goSource (PSFilePath lp)
        | lp.wanted = exeComponents lp.components
        | otherwise = Set.empty
      goSource PSRemote{} = Set.empty

  tell mempty
    { wInstall = Map.fromList $
        map (, loc) $ Set.toList $ filterComps myComps $ buildableExes p
    }
 where
  filterComps myComps x
    | Set.null myComps = x
    | otherwise = Set.intersection x myComps

-- | Given a 'PackageSource' and perhaps an 'Installed' value, adds build
-- 'Task's for the package and its dependencies.
installPackage :: PackageName
               -> PackageSource
               -> Maybe Installed
               -> M (Either ConstructPlanException AddDepRes)
installPackage name ps minstalled = do
  ctx <- ask
  case ps of
    PSRemote pkgLoc _version _fromSnapshot cp -> do
      logDebugPlanS "installPackage" $
           "Doing all-in-one build for upstream package "
        <> fromPackageName name
        <> "."
      package <- ctx.loadPackage
        pkgLoc cp.flags cp.ghcOptions cp.cabalConfigOpts
      resolveDepsAndInstall True cp.haddocks ps package minstalled
    PSFilePath lp -> do
      case lp.testBench of
        Nothing -> do
          logDebugPlanS "installPackage" $
               "No test or bench component for "
            <> fromPackageName name
            <> " so doing an all-in-one build."
          resolveDepsAndInstall
            True lp.buildHaddocks ps lp.package minstalled
        Just tb -> do
          -- Attempt to find a plan which performs an all-in-one build. Ignore
          -- the writer action + reset the state if it fails.
          libMap <- get
          res <- pass $ do
            res <- addPackageDeps tb
            let writerFunc w = case res of
                  Left _ -> mempty
                  _ -> w
            pure (res, writerFunc)
          case res of
            Right deps -> do
              logDebugPlanS "installPackage" $
                   "For "
                <> fromPackageName name
                <> ", successfully added package deps."
              -- in curator builds we can't do all-in-one build as
              -- test/benchmark failure could prevent library from being
              -- available to its dependencies but when it's already available
              -- it's OK to do that
              splitRequired <- expectedTestOrBenchFailures <$> asks (.mcurator)
              let isAllInOne = not splitRequired
              adr <- installPackageGivenDeps
                isAllInOne lp.buildHaddocks ps tb minstalled deps
              let finalAllInOne = case adr of
                    ADRToInstall _ | splitRequired -> False
                    _ -> True
              -- FIXME: this redundantly adds the deps (but they'll all just
              -- get looked up in the map)
              addFinal lp tb finalAllInOne False
              pure $ Right adr
            Left _ -> do
              -- Reset the state to how it was before attempting to find an
              -- all-in-one build plan.
              logDebugPlanS "installPackage" $
                   "Before trying cyclic plan, resetting lib result map to: "
                <> fromString (show libMap)
              put libMap
              -- Otherwise, fall back on building the tests / benchmarks in a
              -- separate step.
              res' <- resolveDepsAndInstall
                False lp.buildHaddocks ps lp.package minstalled
              when (isRight res') $ do
                -- Insert it into the map so that it's available for addFinal.
                updateLibMap name res'
                addFinal lp tb False False
              pure res'
 where
  expectedTestOrBenchFailures maybeCurator = fromMaybe False $ do
    curator <- maybeCurator
    pure $  Set.member name curator.curatorExpectTestFailure
         || Set.member name curator.curatorExpectBenchmarkFailure

resolveDepsAndInstall ::
     Bool
     -- ^ will the build step also build any tests?
  -> Bool
     -- ^ Should Haddock documentation be built?
  -> PackageSource
  -> Package
  -> Maybe Installed
  -> M (Either ConstructPlanException AddDepRes)
resolveDepsAndInstall isAllInOne buildHaddocks ps package minstalled = do
  res <- addPackageDeps package
  case res of
    Left err -> pure $ Left err
    Right deps ->
      Right <$>
        installPackageGivenDeps
          isAllInOne buildHaddocks ps package minstalled deps

-- | Checks if we need to install the given 'Package', given the results
-- of 'addPackageDeps'. If dependencies are missing, the package is dirty, or
-- it's not installed, then it needs to be installed.
installPackageGivenDeps ::
     Bool
     -- ^ will the build step also build any tests?
  -> Bool
     -- ^ Should Haddock documentation be built?
  -> PackageSource
  -> Package
  -> Maybe Installed
  -> ( Set PackageIdentifier
     , Map PackageIdentifier GhcPkgId
     , IsMutable )
  -> M AddDepRes
installPackageGivenDeps isAllInOne buildHaddocks ps package minstalled
  (missing, present, minMutable) = do
    let name = package.name
    ctx <- ask
    mRightVersionInstalled <- case (minstalled, Set.null missing) of
      (Just installed, True) -> do
        shouldInstall <-
          checkDirtiness ps installed package present buildHaddocks
        pure $ if shouldInstall then Nothing else Just installed
      (Just _, False) -> do
        let t = T.intercalate ", " $
                  map (T.pack . packageNameString . pkgName) (Set.toList missing)
        tell mempty
          { wDirty =
              Map.singleton name $ "missing dependencies: " <> addEllipsis t
          }
        pure Nothing
      (Nothing, _) -> pure Nothing
    let loc = psLocation ps
        mutable = installLocationIsMutable loc <> minMutable
    pure $ case mRightVersionInstalled of
      Just installed -> ADRFound loc installed
      Nothing -> ADRToInstall Task
        { configOpts = TaskConfigOpts missing $ \missing' ->
            let allDeps = Map.union present missing'
            in  configureOpts
                  (view envConfigL ctx)
                  ctx.baseConfigOpts
                  allDeps
                  (psLocal ps)
                  mutable
                  package
        , buildHaddock = buildHaddocks
        , present = present
        , taskType =
            case ps of
              PSFilePath lp ->
                TTLocalMutable lp
              PSRemote pkgLoc _version _fromSnapshot _cp ->
                TTRemotePackage mutable package pkgLoc
        , allInOne = isAllInOne
        , cachePkgSrc = toCachePkgSrc ps
        , buildTypeConfig = packageBuildTypeConfig package
        }

-- | Is the build type of the package Configure
packageBuildTypeConfig :: Package -> Bool
packageBuildTypeConfig pkg = pkg.buildType == Configure

-- Update response in the library map. If it is an error, and there's already an
-- error about cyclic dependencies, prefer the cyclic error.
updateLibMap :: PackageName -> Either ConstructPlanException AddDepRes -> M ()
updateLibMap name val = modify $ \mp ->
  case (Map.lookup name mp, val) of
    (Just (Left DependencyCycleDetected{}), Left _) -> mp
    _ -> Map.insert name val mp

addEllipsis :: Text -> Text
addEllipsis t
  | T.length t < 100 = t
  | otherwise = T.take 97 t <> "..."

-- | Given a package, recurses into all of its dependencies. The resulting
-- triple indicates: (1) which packages are missing. This means that their
-- 'GhcPkgId's will be figured out during the build, after they've been built;
-- (2) the packages that are already installed and which will be used; and
-- (3) whether the package itself is mutable or immutable.
addPackageDeps ::
     Package
  -> M ( Either
           ConstructPlanException
           ( Set PackageIdentifier
           , Map PackageIdentifier GhcPkgId
           , IsMutable
           )
       )
addPackageDeps package = do
  checkAndWarnForUnknownTools package
  let pkgId = packageIdentifier package
  deps <- processPackageDepsToList package (processDep pkgId)
  pure $ case partitionEithers deps of
    -- Note that the Monoid for 'IsMutable' means that if any is 'Mutable',
    -- the result is 'Mutable'. Otherwise the result is 'Immutable'.
    ([], pairs) -> Right $ mconcat pairs
    (errs, _) ->
      Left $ DependencyPlanFailures package (Map.fromList errs)

-- | Given a dependency, yields either information for an error message or a
-- triple indicating: (1) if the dependency is to be installed, its package
-- identifier; (2) if the dependency is installed and a library, its package
-- identifier and 'GhcPkgId'; and (3) if the dependency is, or will be when
-- installed, mutable or immutable.
processDep ::
     PackageIdentifier
     -- ^ The package which has the dependency being processed.
  -> PackageName
     -- ^ The name of the dependency.
  -> DepValue
     -- ^ The version range and dependency type of the dependency.
  -> M ( Either
           ( PackageName
           , (VersionRange, Maybe (Version, BlobKey), BadDependency)
           )
           (Set PackageIdentifier, Map PackageIdentifier GhcPkgId, IsMutable)
       )
processDep pkgId name value = do
  mLatestApplicable <- getLatestApplicableVersionAndRev name range
  eRes <- getCachedDepOrAddDep name
  case eRes of
    Left e -> do
      addParent
      let bd = case e of
            UnknownPackage name' -> assert (name' == name) NotInBuildPlan
            DependencyCycleDetected names -> BDDependencyCycleDetected names
            -- ultimately we won't show any information on this to the user,
            -- we'll allow the dependency failures alone to display to avoid
            -- spamming the user too much
            DependencyPlanFailures _ _  ->
              Couldn'tResolveItsDependencies version
      pure $ Left (name, (range, mLatestApplicable, bd))
    Right adr
      | isDepTypeLibrary value.dvType && not (adrHasLibrary adr) ->
          pure $ Left (name, (range, Nothing, HasNoLibrary))
    Right adr -> do
      addParent
      inRange <- adrInRange pkgId name range adr
      pure $ if inRange
        then Right $ processAdr adr
        else Left
          ( name
          , ( range
            , mLatestApplicable
            , DependencyMismatch $ adrVersion adr
            )
          )
 where
  range = value.dvVersionRange
  version = pkgVersion pkgId
  -- Update the parents map, for later use in plan construction errors
  -- - see 'getShortestDepsPath'.
  addParent =
    let parentMap = Map.singleton name [(pkgId, range)]
    in  tell mempty { wParents = MonoidMap parentMap }

getLatestApplicableVersionAndRev ::
     PackageName
  -> VersionRange
  -> M (Maybe (Version, BlobKey))
getLatestApplicableVersionAndRev name range = do
  ctx <- ask
  vsAndRevs <- runRIO ctx $
    getHackagePackageVersions YesRequireHackageIndex UsePreferredVersions name
  pure $ do
    lappVer <- latestApplicableVersion range $ Map.keysSet vsAndRevs
    revs <- Map.lookup lappVer vsAndRevs
    (cabalHash, _) <- Map.maxView revs
    Just (lappVer, cabalHash)

-- | Function to determine whether the result of 'addDep' is within range, given
-- the version range of the dependency and taking into account Stack's
-- @allow-newer@ configuration.
adrInRange ::
     PackageIdentifier
     -- ^ The package which has the dependency.
  -> PackageName
     -- ^ The name of the dependency.
  -> VersionRange
     -- ^ The version range of the dependency.
  -> AddDepRes
     -- ^ The result of 'addDep'.
  -> M Bool
adrInRange pkgId name range adr = if adrVersion adr `withinRange` range
  then pure True
  else do
    allowNewer <- view $ configL . to (.allowNewer)
    allowNewerDeps <- view $ configL . to (.allowNewerDeps)
    if allowNewer
      then case allowNewerDeps of
        Nothing -> do
          warn_ True $
            fillSep
              [ style Shell "allow-newer"
              , "enabled"
              ]
          pure True
        Just boundsIgnoredDeps -> do
          let pkgName' = fromPackageName pkgName
              isBoundsIgnoreDep = pkgName `elem` boundsIgnoredDeps
              reason = if isBoundsIgnoreDep
                then fillSep
                  [ style Current pkgName'
                  , flow "is an"
                  , style Shell "allow-newer-dep"
                  , flow "and"
                  , style Shell "allow-newer"
                  , "enabled"
                  ]
                else fillSep
                  [ style Current pkgName'
                  , flow "is not an"
                  , style Shell "allow-newer-dep"
                  , flow "although"
                  , style Shell "allow-newer"
                  , "enabled"
                  ]
          warn_ isBoundsIgnoreDep reason
          pure isBoundsIgnoreDep
      else do
        when (isJust allowNewerDeps) $
          warn_ False $
            fillSep
              [ "although"
              , style Shell "allow-newer-deps"
              , flow "are specified,"
              , style Shell "allow-newer"
              , "is"
              , style Shell "false"
              ]
        -- We ignore dependency information for packages in a snapshot
        pkgInSnapshot <- inSnapshot pkgName version
        adrInSnapshot <- inSnapshot name (adrVersion adr)
        if pkgInSnapshot && adrInSnapshot
          then do
            warn_ True
              ( flow "trusting snapshot over Cabal file dependency \
                     \information"
              )
            pure True
          else pure False
 where
  PackageIdentifier pkgName version = pkgId
  warn_ isIgnoring reason = tell mempty { wWarnings = (msg:) }
   where
    msg = fillSep
            [ if isIgnoring
                then "Ignoring"
                else flow "Not ignoring"
            , style Current (fromPackageName pkgName) <> "'s"
            , flow "bounds on"
            , style Current (fromPackageName name)
            , parens (fromString . T.unpack $ versionRangeText range)
            , flow "and using"
            , style
                Current
                (fromPackageId $ PackageIdentifier name (adrVersion adr)) <> "."
            ]
       <> line
       <> fillSep
            [ "Reason:"
            , reason <> "."
            ]

-- | Given a result of 'addDep', yields a triple indicating: (1) if the
-- dependency is to be installed, its package identifier; (2) if the dependency
-- is installed and a library, its package identifier and 'GhcPkgId'; and (3) if
-- the dependency is, or will be when installed, mutable or immutable.
processAdr ::
     AddDepRes
  -> (Set PackageIdentifier, Map PackageIdentifier GhcPkgId, IsMutable)
processAdr adr = case adr of
  ADRToInstall task ->
    (Set.singleton $ taskProvides task, Map.empty, taskTargetIsMutable task)
  ADRFound loc (Executable _) ->
    (Set.empty, Map.empty, installLocationIsMutable loc)
  ADRFound loc (Library ident installedInfo) ->
    ( Set.empty
    , installedMapGhcPkgId ident installedInfo
    , installLocationIsMutable loc
    )

checkDirtiness ::
     PackageSource
  -> Installed
  -> Package
  -> Map PackageIdentifier GhcPkgId
  -> Bool
     -- ^ Is Haddock documentation being built?
  -> M Bool
checkDirtiness ps installed package present buildHaddocks = do
  ctx <- ask
  moldOpts <- runRIO ctx $ tryGetFlagCache installed
  let configOpts = configureOpts
        (view envConfigL ctx)
        ctx.baseConfigOpts
        present
        (psLocal ps)
        (installLocationIsMutable $ psLocation ps) -- should be Local i.e. mutable always
        package
      wantConfigCache = ConfigCache
        { opts = configOpts
        , deps = Set.fromList $ Map.elems present
        , components =
            case ps of
              PSFilePath lp ->
                Set.map (encodeUtf8 . renderComponent) lp.components
              PSRemote{} -> Set.empty
        , haddock = buildHaddocks
        , pkgSrc = toCachePkgSrc ps
        , pathEnvVar = ctx.pathEnvVar
        }
      config = view configL ctx
  mreason <-
    case moldOpts of
      Nothing -> pure $ Just "old configure information not found"
      Just oldOpts
        | Just reason <- describeConfigDiff config oldOpts wantConfigCache ->
            pure $ Just reason
        | True <- psForceDirty ps -> pure $ Just "--force-dirty specified"
        | otherwise -> do
            dirty <- psDirty ps
            pure $
              case dirty of
                Just files -> Just $
                     "local file changes: "
                  <> addEllipsis (T.pack $ unwords $ Set.toList files)
                Nothing -> Nothing
  case mreason of
    Nothing -> pure False
    Just reason -> do
      tell mempty { wDirty = Map.singleton package.name reason }
      pure True

describeConfigDiff :: Config -> ConfigCache -> ConfigCache -> Maybe Text
describeConfigDiff config old new
  | old.pkgSrc /= new.pkgSrc = Just $
      "switching from " <>
      pkgSrcName old.pkgSrc <> " to " <>
      pkgSrcName new.pkgSrc
  | not (new.deps `Set.isSubsetOf` old.deps) =
      Just "dependencies changed"
  | not $ Set.null newComponents =
      Just $ "components added: " `T.append` T.intercalate ", "
          (map (decodeUtf8With lenientDecode) (Set.toList newComponents))
  | not old.haddock && new.haddock =
      Just "rebuilding with haddocks"
  | oldOpts /= newOpts = Just $ T.pack $ concat
      [ "flags changed from "
      , show oldOpts
      , " to "
      , show newOpts
      ]
  | otherwise = Nothing
 where
  stripGhcOptions = go
   where
    go [] = []
    go ("--ghc-option":x:xs) = go' Ghc x xs
    go ("--ghc-options":x:xs) = go' Ghc x xs
    go ((T.stripPrefix "--ghc-option=" -> Just x):xs) = go' Ghc x xs
    go ((T.stripPrefix "--ghc-options=" -> Just x):xs) = go' Ghc x xs
    go (x:xs) = x : go xs

    go' wc x xs = checkKeepers wc x $ go xs

    checkKeepers wc x xs =
      case filter isKeeper $ T.words x of
        [] -> xs
        keepers -> T.pack (compilerOptionsCabalFlag wc) : T.unwords keepers : xs

    -- GHC options which affect build results and therefore should always force
    -- a rebuild
    --
    -- For the most part, we only care about options generated by Stack itself
    isKeeper = (== "-fhpc") -- more to be added later

  userOpts = filter (not . isStackOpt)
           . (if config.rebuildGhcOptions
                then id
                else stripGhcOptions)
           . map T.pack
           . (\(ConfigureOpts x y) -> x ++ y)
           . (.opts)
   where
    -- options set by Stack
    isStackOpt :: Text -> Bool
    isStackOpt t = any (`T.isPrefixOf` t)
      [ "--dependency="
      , "--constraint="
      , "--package-db="
      , "--libdir="
      , "--bindir="
      , "--datadir="
      , "--libexecdir="
      , "--sysconfdir"
      , "--docdir="
      , "--htmldir="
      , "--haddockdir="
      , "--enable-tests"
      , "--enable-benchmarks"
      , "--exact-configuration"
      -- Treat these as causing dirtiness, to resolve
      -- https://github.com/commercialhaskell/stack/issues/2984
      --
      -- , "--enable-library-profiling"
      -- , "--enable-executable-profiling"
      -- , "--enable-profiling"
      ] || t == "--user"

  (oldOpts, newOpts) = removeMatching (userOpts old) (userOpts new)

  removeMatching (x:xs) (y:ys)
    | x == y = removeMatching xs ys
  removeMatching xs ys = (xs, ys)

  newComponents =
    new.components `Set.difference` old.components

  pkgSrcName (CacheSrcLocal fp) = T.pack fp
  pkgSrcName CacheSrcUpstream = "upstream source"

psForceDirty :: PackageSource -> Bool
psForceDirty (PSFilePath lp) = lp.forceDirty
psForceDirty PSRemote{} = False

psDirty ::
     (MonadIO m, HasEnvConfig env, MonadReader env m)
  => PackageSource
  -> m (Maybe (Set FilePath))
psDirty (PSFilePath lp) = runMemoizedWith lp.dirtyFiles
psDirty PSRemote {} = pure Nothing -- files never change in a remote package

psLocal :: PackageSource -> Bool
psLocal (PSFilePath _ ) = True
psLocal PSRemote{} = False

psLocation :: PackageSource -> InstallLocation
psLocation (PSFilePath _) = Local
psLocation PSRemote{} = Snap

-- | For the given package, warn about any unknown tools that are not on the
-- PATH and not one of the executables of the package.
checkAndWarnForUnknownTools :: Package -> M ()
checkAndWarnForUnknownTools p = do
  let unknownTools = Set.toList $ packageUnknownTools p
  -- Check whether the tool is on the PATH or a package executable before
  -- warning about it.
  warnings <-
    fmap catMaybes $ forM unknownTools $ \toolName ->
      runMaybeT $ notOnPath toolName *> notPackageExe toolName *> warn toolName
  tell mempty { wWarnings = (map toolWarningText warnings ++) }
  pure ()
 where
  -- From Cabal 2.0, build-tools can specify a pre-built executable that should
  -- already be on the PATH.
  notOnPath toolName = MaybeT $ do
    let settings = minimalEnvSettings { esIncludeLocals = True }
    config <- view configL
    menv <- liftIO $ config.processContextSettings settings
    eFound <- runRIO menv $ findExecutable $ T.unpack toolName
    skipIf $ isRight eFound
  -- From Cabal 1.12, build-tools can specify another executable in the same
  -- package.
  notPackageExe toolName =
    MaybeT $ skipIf $ collectionMember toolName p.executables
  warn name = MaybeT . pure . Just $ ToolWarning (ExeName name) p.name
  skipIf p' = pure $ if p' then Nothing else Just ()

toolWarningText :: ToolWarning -> StyleDoc
toolWarningText (ToolWarning (ExeName toolName) pkgName') = fillSep
  [ flow "No packages found in snapshot which provide a"
  , style PkgComponent (fromString $ show toolName)
  , flow "executable, which is a build-tool dependency of"
  , style Current (fromPackageName pkgName')
  ]

-- | Is the given package/version combo defined in the snapshot or in the global
-- database?
inSnapshot :: PackageName -> Version -> M Bool
inSnapshot name version = do
  ctx <- ask
  pure $ fromMaybe False $ do
    ps <- Map.lookup name ctx.combinedMap
    case ps of
      PIOnlySource (PSRemote _ srcVersion FromSnapshot _) ->
        pure $ srcVersion == version
      PIBoth (PSRemote _ srcVersion FromSnapshot _) _ ->
        pure $ srcVersion == version
      -- OnlyInstalled occurs for global database
      PIOnlyInstalled loc (Library pid _) ->
        assert (loc == Snap) $
        assert (pkgVersion pid == version) $
        Just True
      _ -> pure False

-- TODO: Consider intersecting version ranges for multiple deps on a
-- package.  This is why VersionRange is in the parent map.

logDebugPlanS ::
     (HasCallStack, HasRunner env, MonadIO m, MonadReader env m)
  => LogSource
  -> Utf8Builder
  -> m ()
logDebugPlanS s msg = do
  debugPlan <- view $ globalOptsL . to (.planInLog)
  when debugPlan $ logDebugS s msg

-- | A function to yield a 'PackageInfo' value from: (1) a 'PackageSource'
-- value; and (2) a pair of an 'InstallLocation' value and an 'Installed' value.
-- Checks that the version of the 'PackageSource' value and the version of the
-- `Installed` value are the same.
combineSourceInstalled :: PackageSource
                       -> (InstallLocation, Installed)
                       -> PackageInfo
combineSourceInstalled ps (location, installed) =
  assert (psVersion ps == installedVersion installed) $
    case location of
      -- Always trust something in the snapshot
      Snap -> PIOnlyInstalled location installed
      Local -> PIBoth ps installed

-- | A function to yield a 'CombinedMap' value from: (1) a dictionary of package
-- names, and where the source code of the named package is located; and (2) an
-- 'InstalledMap' value.
combineMap :: Map PackageName PackageSource -> InstalledMap -> CombinedMap
combineMap = Map.merge
  (Map.mapMissing (\_ s -> PIOnlySource s))
  (Map.mapMissing (\_ i -> uncurry PIOnlyInstalled i))
  (Map.zipWithMatched (\_ s i -> combineSourceInstalled s i))<|MERGE_RESOLUTION|>--- conflicted
+++ resolved
@@ -178,15 +178,9 @@
           , finals = Map.fromList finals
           , unregisterLocal =
               mkUnregisterLocal tasks dirtyReason localDumpPkgs initialBuildSteps
-<<<<<<< HEAD
-          , planInstallExes =
+          , installExes =
               if    baseConfigOpts0.buildOpts.installExes
                  || baseConfigOpts0.buildOpts.installCompilerTool
-=======
-          , installExes =
-              if    baseConfigOpts0.bcoBuildOpts.installExes
-                 || baseConfigOpts0.bcoBuildOpts.installCompilerTool
->>>>>>> 3fe97d69
                 then installExes
                 else Map.empty
           }
