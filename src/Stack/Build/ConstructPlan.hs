--- conflicted
+++ resolved
@@ -426,21 +426,6 @@
                             -- they likely won't affect executable
                             -- names. This code does not feel right.
                             let version = installedVersion installed
-<<<<<<< HEAD
-                            mrev <- liftRIO $ getLatestHackageRevision name version
-                            case mrev of
-                              Nothing ->
-                                -- this could happen for GHC boot libraries missing from Hackage
-                                logWarn $ "No latest package revision found for: " <>
-                                    fromString (packageNameString name) <> ", dependency callstack: " <>
-                                    displayShow (map packageNameString $ callStack ctx)
-                              Just (_rev, cfKey, treeKey) ->
-                                tellExecutablesUpstream
-                                  name
-                                  (PLIHackage (PackageIdentifier name version) cfKey treeKey)
-                                  loc
-                                  Map.empty
-=======
                                 askPkgLoc = liftRIO $ do
                                   mrev <- getLatestHackageRevision name version
                                   case mrev of
@@ -454,7 +439,6 @@
                                       return . Just $
                                           PLIHackage (PackageIdentifier name version) cfKey treeKey
                             tellExecutablesUpstream name askPkgLoc loc Map.empty
->>>>>>> 4e566206
                             return $ Right $ ADRFound loc installed
                         Just (PIOnlySource ps) -> do
                             tellExecutables name ps
