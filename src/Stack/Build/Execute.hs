{-# LANGUAGE NoImplicitPrelude #-}
{-# LANGUAGE CPP                   #-}
{-# LANGUAGE ConstraintKinds       #-}
{-# LANGUAGE DataKinds             #-}
{-# LANGUAGE FlexibleContexts      #-}
{-# LANGUAGE MultiParamTypeClasses #-}
{-# LANGUAGE OverloadedStrings     #-}
{-# LANGUAGE RecordWildCards       #-}
{-# LANGUAGE TemplateHaskell       #-}
{-# LANGUAGE LambdaCase            #-}
{-# LANGUAGE TypeFamilies          #-}
{-# LANGUAGE ScopedTypeVariables   #-}
{-# LANGUAGE RankNTypes            #-}
-- | Perform a build
module Stack.Build.Execute
    ( printPlan
    , preFetch
    , executePlan
    -- * Running Setup.hs
    , ExecuteEnv
    , withExecuteEnv
    , withSingleContext
    , ExcludeTHLoading(..)
    ) where

import           Control.Concurrent.Execute
import           Control.Concurrent.STM (check)
import           Stack.Prelude
import           Crypto.Hash
import           Data.Attoparsec.Text hiding (try)
import qualified Data.ByteArray as Mem (convert)
import qualified Data.ByteString as S
import qualified Data.ByteString.Base64.URL as B64URL
import           Data.Char (isSpace)
import           Data.Conduit
import qualified Data.Conduit.Binary as CB
import qualified Data.Conduit.List as CL
import qualified Data.Conduit.Text as CT
import           Data.FileEmbed (embedFile, makeRelativeToProject)
import           Data.IORef.RunOnce (runOnce)
import           Data.List hiding (any)
import qualified Data.Map.Strict as M
import qualified Data.Map.Strict as Map
import qualified Data.Set as Set
import           Data.Streaming.Process hiding (callProcess, env)
import qualified Data.Text as T
import           Data.Text.Encoding (decodeUtf8, encodeUtf8)
import           Data.Time.Clock (getCurrentTime)
import           Data.Tuple
import qualified Distribution.PackageDescription as C
import qualified Distribution.Simple.Build.Macros as C
import           Distribution.System            (OS (Windows),
                                                 Platform (Platform))
import qualified Distribution.Text as C
import           Language.Haskell.TH as TH (location)
import           Path
import           Path.CheckInstall
import           Path.Extra (toFilePathNoTrailingSep, rejectMissingFile)
import           Path.IO hiding (findExecutable, makeAbsolute, withSystemTempDir)
import           Stack.Build.Cache
import           Stack.Build.Haddock
import           Stack.Build.Installed
import           Stack.Build.Source
import           Stack.Build.Target
import           Stack.Config
import           Stack.Constants
import           Stack.Constants.Config
import           Stack.Coverage
import           Stack.Fetch as Fetch
import           Stack.GhcPkg
import           Stack.Package
import           Stack.PackageDump
import           Stack.PrettyPrint
import           Stack.Types.Build
import           Stack.Types.Compiler
import           Stack.Types.Config
import           Stack.Types.GhcPkgId
import           Stack.Types.Package
import           Stack.Types.PackageIdentifier
import           Stack.Types.PackageName
import           Stack.Types.Runner
import           Stack.Types.Version
import qualified System.Directory as D
import           System.Environment (getExecutablePath)
import           System.Exit (ExitCode (ExitSuccess))
import qualified System.FilePath as FP
<<<<<<< HEAD
import           System.IO (hClose, hPutStr, hFlush, stderr, stdout)
=======
import           System.IO (hPutStr, openBinaryFile)
>>>>>>> 7334a934
import           System.PosixCompat.Files (createLink)
import           System.Process.Log (showProcessArgDebug, withProcessTimeLog)
import           System.Process.Read
import           System.Process.Run

#if !MIN_VERSION_process(1,2,1)
import           System.Process.Internals (createProcess_)
#endif

-- | Has an executable been built or not?
data ExecutableBuildStatus
    = ExecutableBuilt
    | ExecutableNotBuilt
  deriving (Show, Eq, Ord)

-- | Fetch the packages necessary for a build, for example in combination with a dry run.
preFetch :: HasEnvConfig env => Plan -> RIO env ()
preFetch plan
    | Set.null idents = logDebug "Nothing to fetch"
    | otherwise = do
        logDebug $ T.pack $
            "Prefetching: " ++
            intercalate ", " (map packageIdentifierString $ Set.toList idents)
        fetchPackages idents
  where
    idents = Set.unions $ map toIdent $ Map.elems $ planTasks plan

    toIdent task =
        case taskType task of
            TTFiles{} -> Set.empty
            TTIndex _ _ (PackageIdentifierRevision ident _) -> Set.singleton ident

-- | Print a description of build plan for human consumption.
printPlan :: HasRunner env => Plan -> RIO env ()
printPlan plan = do
    case Map.elems $ planUnregisterLocal plan of
        [] -> logInfo "No packages would be unregistered."
        xs -> do
            logInfo "Would unregister locally:"
            forM_ xs $ \(ident, reason) -> logInfo $ T.concat
                [ T.pack $ packageIdentifierString ident
                , if T.null reason
                    then ""
                    else T.concat
                        [ " ("
                        , reason
                        , ")"
                        ]
                ]

    logInfo ""

    case Map.elems $ planTasks plan of
        [] -> logInfo "Nothing to build."
        xs -> do
            logInfo "Would build:"
            mapM_ (logInfo . displayTask) xs

    let hasTests = not . Set.null . testComponents . taskComponents
        hasBenches = not . Set.null . benchComponents . taskComponents
        tests = Map.elems $ Map.filter hasTests $ planFinals plan
        benches = Map.elems $ Map.filter hasBenches $ planFinals plan

    unless (null tests) $ do
        logInfo ""
        logInfo "Would test:"
        mapM_ (logInfo . displayTask) tests
    unless (null benches) $ do
        logInfo ""
        logInfo "Would benchmark:"
        mapM_ (logInfo . displayTask) benches

    logInfo ""

    case Map.toList $ planInstallExes plan of
        [] -> logInfo "No executables to be installed."
        xs -> do
            logInfo "Would install executables:"
            forM_ xs $ \(name, loc) -> logInfo $ T.concat
                [ name
                , " from "
                , case loc of
                    Snap -> "snapshot"
                    Local -> "local"
                , " database"
                ]

-- | For a dry run
displayTask :: Task -> Text
displayTask task = T.pack $ concat
    [ packageIdentifierString $ taskProvides task
    , ": database="
    , case taskLocation task of
        Snap -> "snapshot"
        Local -> "local"
    , ", source="
    , case taskType task of
        TTFiles lp _ -> toFilePath $ lpDir lp
        TTIndex{} -> "package index"
    , if Set.null missing
        then ""
        else ", after: " ++ intercalate "," (map packageIdentifierString $ Set.toList missing)
    ]
  where
    missing = tcoMissing $ taskConfigOpts task

data ExecuteEnv = ExecuteEnv
    { eeEnvOverride    :: !EnvOverride
    , eeConfigureLock  :: !(MVar ())
    , eeInstallLock    :: !(MVar ())
    , eeBuildOpts      :: !BuildOpts
    , eeBuildOptsCLI   :: !BuildOptsCLI
    , eeBaseConfigOpts :: !BaseConfigOpts
    , eeGhcPkgIds      :: !(TVar (Map PackageIdentifier Installed))
    , eeTempDir        :: !(Path Abs Dir)
    , eeSetupHs        :: !(Path Abs File)
    -- ^ Temporary Setup.hs for simple builds
    , eeSetupShimHs    :: !(Path Abs File)
    -- ^ Temporary SetupShim.hs, to provide access to initial-build-steps
    , eeSetupExe       :: !(Maybe (Path Abs File))
    -- ^ Compiled version of eeSetupHs
    , eeCabalPkgVer    :: !Version
    , eeTotalWanted    :: !Int
    , eeWanted         :: !(Set PackageName)
    , eeLocals         :: ![LocalPackage]
    , eeGlobalDB       :: !(Path Abs Dir)
    , eeGlobalDumpPkgs :: !(Map GhcPkgId (DumpPackage () () ()))
    , eeSnapshotDumpPkgs :: !(TVar (Map GhcPkgId (DumpPackage () () ())))
    , eeLocalDumpPkgs  :: !(TVar (Map GhcPkgId (DumpPackage () () ())))
    , eeLogFiles       :: !(TChan (Path Abs Dir, Path Abs File))
    , eeGetGhcPath     :: !(forall m. MonadIO m => m (Path Abs File))
    , eeGetGhcjsPath   :: !(forall m. MonadIO m => m (Path Abs File))
    , eeCustomBuilt    :: !(IORef (Set PackageName))
    -- ^ Stores which packages with custom-setup have already had their
    -- Setup.hs built.
    }

buildSetupArgs :: [String]
buildSetupArgs =
     [ "-rtsopts"
     , "-threaded"
     , "-clear-package-db"
     , "-global-package-db"
     , "-hide-all-packages"
     , "-package"
     , "base"
     , "-main-is"
     , "StackSetupShim.mainOverride"
     ]

setupGhciShimCode :: S.ByteString
setupGhciShimCode = $(do
    path <- makeRelativeToProject "src/setup-shim/StackSetupShim.hs"
    embedFile path)

simpleSetupCode :: S.ByteString
simpleSetupCode = "import Distribution.Simple\nmain = defaultMain"

simpleSetupHash :: String
simpleSetupHash =
    T.unpack $ decodeUtf8 $ S.take 8 $ B64URL.encode $ Mem.convert $ hashWith SHA256 $
    encodeUtf8 (T.pack (unwords buildSetupArgs)) <> setupGhciShimCode <> simpleSetupCode

-- | Get a compiled Setup exe
getSetupExe :: HasEnvConfig env
            => Path Abs File -- ^ Setup.hs input file
            -> Path Abs File -- ^ SetupShim.hs input file
            -> Path Abs Dir -- ^ temporary directory
            -> RIO env (Maybe (Path Abs File))
getSetupExe setupHs setupShimHs tmpdir = do
    wc <- view $ actualCompilerVersionL.whichCompilerL
    platformDir <- platformGhcRelDir
    config <- view configL
    cabalVersionString <- view $ cabalVersionL.to versionString
    actualCompilerVersionString <- view $ actualCompilerVersionL.to compilerVersionString
    platform <- view platformL
    let baseNameS = concat
            [ "Cabal-simple_"
            , simpleSetupHash
            , "_"
            , cabalVersionString
            , "_"
            , actualCompilerVersionString
            ]
        exeNameS = baseNameS ++
            case platform of
                Platform _ Windows -> ".exe"
                _ -> ""
        outputNameS =
            case wc of
                Ghc -> exeNameS
                Ghcjs -> baseNameS ++ ".jsexe"
        jsExeNameS =
            baseNameS ++ ".jsexe"
        setupDir =
            configStackRoot config </>
            $(mkRelDir "setup-exe-cache") </>
            platformDir

    exePath <- (setupDir </>) <$> parseRelFile exeNameS
    jsExePath <- (setupDir </>) <$> parseRelDir jsExeNameS

    exists <- liftIO $ D.doesFileExist $ toFilePath exePath

    if exists
        then return $ Just exePath
        else do
            tmpExePath <- fmap (setupDir </>) $ parseRelFile $ "tmp-" ++ exeNameS
            tmpOutputPath <- fmap (setupDir </>) $ parseRelFile $ "tmp-" ++ outputNameS
            tmpJsExePath <- fmap (setupDir </>) $ parseRelDir $ "tmp-" ++ jsExeNameS
            ensureDir setupDir
            menv <- getMinimalEnvOverride
            let args = buildSetupArgs ++
                    [ "-package"
                    , "Cabal-" ++ cabalVersionString
                    , toFilePath setupHs
                    , toFilePath setupShimHs
                    , "-o"
                    , toFilePath tmpOutputPath
                    ] ++
                    ["-build-runner" | wc == Ghcjs]
            callProcess' (\cp -> cp { std_out = UseHandle stderr }) (Cmd (Just tmpdir) (compilerExeName wc) menv args)
                `catch` \(ProcessExitedUnsuccessfully _ ec) -> do
                    compilerPath <- getCompilerPath wc
                    throwM $ SetupHsBuildFailure ec Nothing compilerPath args Nothing []
            when (wc == Ghcjs) $ renameDir tmpJsExePath jsExePath
            renameFile tmpExePath exePath
            return $ Just exePath

-- | Execute a function that takes an 'ExecuteEnv'.
withExecuteEnv :: forall env a. HasEnvConfig env
               => EnvOverride
               -> BuildOpts
               -> BuildOptsCLI
               -> BaseConfigOpts
               -> [LocalPackage]
               -> [DumpPackage () () ()] -- ^ global packages
               -> [DumpPackage () () ()] -- ^ snapshot packages
               -> [DumpPackage () () ()] -- ^ local packages
               -> (ExecuteEnv -> RIO env a)
               -> RIO env a
withExecuteEnv menv bopts boptsCli baseConfigOpts locals globalPackages snapshotPackages localPackages inner =
    withSystemTempDir stackProgName $ \tmpdir -> do
        configLock <- liftIO $ newMVar ()
        installLock <- liftIO $ newMVar ()
        idMap <- liftIO $ newTVarIO Map.empty
        config <- view configL

        getGhcPath <- runOnce $ getCompilerPath Ghc
        getGhcjsPath <- runOnce $ getCompilerPath Ghcjs
        customBuiltRef <- newIORef Set.empty

        -- Create files for simple setup and setup shim, if necessary
        let setupSrcDir =
                configStackRoot config </>
                $(mkRelDir "setup-exe-src")
        ensureDir setupSrcDir
        setupFileName <- parseRelFile ("setup-" ++ simpleSetupHash ++ ".hs")
        let setupHs = setupSrcDir </> setupFileName
        setupHsExists <- doesFileExist setupHs
        unless setupHsExists $ liftIO $ S.writeFile (toFilePath setupHs) simpleSetupCode
        setupShimFileName <- parseRelFile ("setup-shim-" ++ simpleSetupHash ++ ".hs")
        let setupShimHs = setupSrcDir </> setupShimFileName
        setupShimHsExists <- doesFileExist setupShimHs
        unless setupShimHsExists $ liftIO $ S.writeFile (toFilePath setupShimHs) setupGhciShimCode
        setupExe <- getSetupExe setupHs setupShimHs tmpdir

        cabalPkgVer <- view cabalVersionL
        globalDB <- getGlobalDB menv =<< view (actualCompilerVersionL.whichCompilerL)
        snapshotPackagesTVar <- liftIO $ newTVarIO (toDumpPackagesByGhcPkgId snapshotPackages)
        localPackagesTVar <- liftIO $ newTVarIO (toDumpPackagesByGhcPkgId localPackages)
        logFilesTChan <- liftIO $ atomically newTChan
        let totalWanted = length $ filter lpWanted locals
        env <- ask
        inner ExecuteEnv
            { eeEnvOverride = menv
            , eeBuildOpts = bopts
            , eeBuildOptsCLI = boptsCli
             -- Uncertain as to why we cannot run configures in parallel. This appears
             -- to be a Cabal library bug. Original issue:
             -- https://github.com/fpco/stack/issues/84. Ideally we'd be able to remove
             -- this.
            , eeConfigureLock = configLock
            , eeInstallLock = installLock
            , eeBaseConfigOpts = baseConfigOpts
            , eeGhcPkgIds = idMap
            , eeTempDir = tmpdir
            , eeSetupHs = setupHs
            , eeSetupShimHs = setupShimHs
            , eeSetupExe = setupExe
            , eeCabalPkgVer = cabalPkgVer
            , eeTotalWanted = totalWanted
            , eeWanted = wantedLocalPackages locals
            , eeLocals = locals
            , eeGlobalDB = globalDB
            , eeGlobalDumpPkgs = toDumpPackagesByGhcPkgId globalPackages
            , eeSnapshotDumpPkgs = snapshotPackagesTVar
            , eeLocalDumpPkgs = localPackagesTVar
            , eeLogFiles = logFilesTChan
            , eeGetGhcPath = runRIO env getGhcPath
            , eeGetGhcjsPath = runRIO env getGhcjsPath
            , eeCustomBuilt = customBuiltRef
            } `finally` dumpLogs logFilesTChan totalWanted
  where
    toDumpPackagesByGhcPkgId = Map.fromList . map (\dp -> (dpGhcPkgId dp, dp))

    dumpLogs :: TChan (Path Abs Dir, Path Abs File) -> Int -> RIO env ()
    dumpLogs chan totalWanted = do
        allLogs <- fmap reverse $ liftIO $ atomically drainChan
        case allLogs of
            -- No log files generated, nothing to dump
            [] -> return ()
            firstLog:_ -> do
                toDump <- view $ configL.to configDumpLogs
                case toDump of
                    DumpAllLogs -> mapM_ (dumpLog "") allLogs
                    DumpWarningLogs -> mapM_ dumpLogIfWarning allLogs
                    DumpNoLogs
                        | totalWanted > 1 ->
                            logInfo $ T.concat
                                [ "Build output has been captured to log files, use "
                                , "--dump-logs to see it on the console"
                                ]
                        | otherwise -> return ()
                logInfo $ T.pack $ "Log files have been written to: "
                        ++ toFilePath (parent (snd firstLog))

        -- We only strip the colors /after/ we've dumped logs, so that
        -- we get pretty colors in our dump output on the terminal.
        colors <- shouldForceGhcColorFlag
        when colors $ liftIO $ mapM_ (stripColors . snd) allLogs
      where
        drainChan :: STM [(Path Abs Dir, Path Abs File)]
        drainChan = do
            mx <- tryReadTChan chan
            case mx of
                Nothing -> return []
                Just x -> do
                    xs <- drainChan
                    return $ x:xs

    dumpLogIfWarning :: (Path Abs Dir, Path Abs File) -> RIO env ()
    dumpLogIfWarning (pkgDir, filepath) = do
      firstWarning <- withSourceFile (toFilePath filepath) $ \src ->
            src
         $$ CT.decodeUtf8Lenient
         =$ CT.lines
         =$ CL.map stripCR
         =$ CL.filter isWarning
         =$ CL.take 1
      unless (null firstWarning) $ dumpLog " due to warnings" (pkgDir, filepath)

    isWarning :: Text -> Bool
    isWarning t = ": Warning:" `T.isSuffixOf` t -- prior to GHC 8
               || ": warning:" `T.isInfixOf` t -- GHC 8 is slightly different

    dumpLog :: String -> (Path Abs Dir, Path Abs File) -> RIO env ()
    dumpLog msgSuffix (pkgDir, filepath) = do
        logInfo $ T.pack $ concat ["\n--  Dumping log file", msgSuffix, ": ", toFilePath filepath, "\n"]
        compilerVer <- view actualCompilerVersionL
        withSourceFile (toFilePath filepath) $ \src ->
              src
           $$ CT.decodeUtf8Lenient
           =$ mungeBuildOutput ExcludeTHLoading ConvertPathsToAbsolute pkgDir compilerVer
           =$ CL.mapM_ logInfo
        logInfo $ T.pack $ "\n--  End of log file: " ++ toFilePath filepath ++ "\n"

    stripColors :: Path Abs File -> IO ()
    stripColors fp = do
      let colorfp = toFilePath fp ++ "-color"
      withSourceFile (toFilePath fp) $ \src ->
        withSinkFile colorfp $ \sink ->
        runConduit $ src .| sink
      withSourceFile colorfp $ \src ->
        withSinkFile (toFilePath fp) $ \sink ->
        runConduit $ src .| noColors .| sink

      where
        noColors = do
          CB.takeWhile (/= 27) -- ESC
          mnext <- CB.head
          case mnext of
            Nothing -> return ()
            Just x -> assert (x == 27) $ do
              -- Color sequences always end with an m
              CB.dropWhile (/= 109) -- m
              CB.drop 1 -- drop the m itself
              noColors

-- | Perform the actual plan
executePlan :: HasEnvConfig env
            => EnvOverride
            -> BuildOptsCLI
            -> BaseConfigOpts
            -> [LocalPackage]
            -> [DumpPackage () () ()] -- ^ global packages
            -> [DumpPackage () () ()] -- ^ snapshot packages
            -> [DumpPackage () () ()] -- ^ local packages
            -> InstalledMap
            -> Map PackageName Target
            -> Plan
            -> RIO env ()
executePlan menv boptsCli baseConfigOpts locals globalPackages snapshotPackages localPackages installedMap targets plan = do
    logDebug "Executing the build plan"
    bopts <- view buildOptsL
    withExecuteEnv menv bopts boptsCli baseConfigOpts locals globalPackages snapshotPackages localPackages (executePlan' installedMap targets plan)

    copyExecutables (planInstallExes plan)

    config <- view configL
    menv' <- liftIO $ configEnvOverride config EnvSettings
                    { esIncludeLocals = True
                    , esIncludeGhcPackagePath = True
                    , esStackExe = True
                    , esLocaleUtf8 = False
                    , esKeepGhcRts = False
                    }
    forM_ (boptsCLIExec boptsCli) $ \(cmd, args) ->
        withProcessTimeLog cmd args $
            callProcess (Cmd Nothing cmd menv' args)

copyExecutables
    :: HasEnvConfig env
    => Map Text InstallLocation
    -> RIO env ()
copyExecutables exes | Map.null exes = return ()
copyExecutables exes = do
    snapBin <- (</> bindirSuffix) `liftM` installationRootDeps
    localBin <- (</> bindirSuffix) `liftM` installationRootLocal
    compilerSpecific <- boptsInstallCompilerTool <$> view buildOptsL
    destDir <- if compilerSpecific
                   then bindirCompilerTools
                   else view $ configL.to configLocalBin
    ensureDir destDir

    destDir' <- liftIO . D.canonicalizePath . toFilePath $ destDir

    platform <- view platformL
    let ext =
            case platform of
                Platform _ Windows -> ".exe"
                _ -> ""

    currExe <- liftIO getExecutablePath -- needed for windows, see below

    installed <- forMaybeM (Map.toList exes) $ \(name, loc) -> do
        let bindir =
                case loc of
                    Snap -> snapBin
                    Local -> localBin
        mfp <- liftIO $ forgivingAbsence (resolveFile bindir $ T.unpack name ++ ext)
          >>= rejectMissingFile
        case mfp of
            Nothing -> do
                logWarn $ T.concat
                    [ "Couldn't find executable "
                    , name
                    , " in directory "
                    , T.pack $ toFilePath bindir
                    ]
                return Nothing
            Just file -> do
                let destFile = destDir' FP.</> T.unpack name ++ ext
                logInfo $ T.concat
                    [ "Copying from "
                    , T.pack $ toFilePath file
                    , " to "
                    , T.pack destFile
                    ]

                liftIO $ case platform of
                    Platform _ Windows | FP.equalFilePath destFile currExe ->
                        windowsRenameCopy (toFilePath file) destFile
                    _ -> D.copyFile (toFilePath file) destFile
                return $ Just (name <> T.pack ext)

    unless (null installed) $ do
        logInfo ""
        logInfo $ T.concat
            [ "Copied executables to "
            , T.pack destDir'
            , ":"]
    forM_ installed $ \exe -> logInfo ("- " <> exe)
    unless compilerSpecific $ warnInstallSearchPathIssues destDir' installed


-- | Windows can't write over the current executable. Instead, we rename the
-- current executable to something else and then do the copy.
windowsRenameCopy :: FilePath -> FilePath -> IO ()
windowsRenameCopy src dest = do
    D.copyFile src new
    D.renameFile dest old
    D.renameFile new dest
  where
    new = dest ++ ".new"
    old = dest ++ ".old"

-- | Perform the actual plan (internal)
executePlan' :: HasEnvConfig env
             => InstalledMap
             -> Map PackageName Target
             -> Plan
             -> ExecuteEnv
             -> RIO env ()
executePlan' installedMap0 targets plan ee@ExecuteEnv {..} = do
    when (toCoverage $ boptsTestOpts eeBuildOpts) deleteHpcReports
    cv <- view actualCompilerVersionL
    let wc = view whichCompilerL cv
    case Map.toList $ planUnregisterLocal plan of
        [] -> return ()
        ids -> do
            localDB <- packageDatabaseLocal
            forM_ ids $ \(id', (ident, reason)) -> do
                logInfo $ T.concat
                    [ T.pack $ packageIdentifierString ident
                    , ": unregistering"
                    , if T.null reason
                        then ""
                        else T.concat
                            [ " ("
                            , reason
                            , ")"
                            ]
                    ]
                unregisterGhcPkgId eeEnvOverride wc cv localDB id' ident

    liftIO $ atomically $ modifyTVar' eeLocalDumpPkgs $ \initMap ->
        foldl' (flip Map.delete) initMap $ Map.keys (planUnregisterLocal plan)

    run <- askRunInIO

    let actions = concatMap (toActions installedMap' run ee) $ Map.elems $ Map.mergeWithKey
            (\_ b f -> Just (Just b, Just f))
            (fmap (\b -> (Just b, Nothing)))
            (fmap (\f -> (Nothing, Just f)))
            (planTasks plan)
            (planFinals plan)
    threads <- view $ configL.to configJobs
    concurrentTests <- view $ configL.to configConcurrentTests
    let keepGoing =
            fromMaybe (boptsTests eeBuildOpts || boptsBenchmarks eeBuildOpts) (boptsKeepGoing eeBuildOpts)
        concurrentFinal =
            -- TODO it probably makes more sense to use a lock for test suites
            -- and just have the execution blocked. Turning off all concurrency
            -- on finals based on the --test option doesn't fit in well.
            if boptsTests eeBuildOpts
                then concurrentTests
                else True
    terminal <- view terminalL
    errs <- liftIO $ runActions threads keepGoing concurrentFinal actions $ \doneVar -> do
        let total = length actions
            loop prev
                | prev == total =
                    run $ logStickyDone ("Completed " <> T.pack (show total) <> " action(s).")
                | otherwise = do
                    when terminal $ run $
                        logSticky ("Progress: " <> T.pack (show prev) <> "/" <> T.pack (show total))
                    done <- atomically $ do
                        done <- readTVar doneVar
                        check $ done /= prev
                        return done
                    loop done
        when (total > 1) $ loop 0
    when (toCoverage $ boptsTestOpts eeBuildOpts) $ do
        generateHpcUnifiedReport
        generateHpcMarkupIndex
    unless (null errs) $ throwM $ ExecutionFailure errs
    when (boptsHaddock eeBuildOpts) $ do
        snapshotDumpPkgs <- liftIO (readTVarIO eeSnapshotDumpPkgs)
        localDumpPkgs <- liftIO (readTVarIO eeLocalDumpPkgs)
        generateLocalHaddockIndex eeEnvOverride wc eeBaseConfigOpts localDumpPkgs eeLocals
        generateDepsHaddockIndex eeEnvOverride wc eeBaseConfigOpts eeGlobalDumpPkgs snapshotDumpPkgs localDumpPkgs eeLocals
        generateSnapHaddockIndex eeEnvOverride wc eeBaseConfigOpts eeGlobalDumpPkgs snapshotDumpPkgs
        when (boptsOpenHaddocks eeBuildOpts) $ do
            let planPkgs, localPkgs, installedPkgs, availablePkgs
                    :: Map PackageName (PackageIdentifier, InstallLocation)
                planPkgs = Map.map (taskProvides &&& taskLocation) (planTasks plan)
                localPkgs =
                    Map.fromList
                        [(packageName p, (packageIdentifier p, Local)) | p <- map lpPackage eeLocals]
                installedPkgs = Map.map (swap . second installedPackageIdentifier) installedMap'
                availablePkgs = Map.unions [planPkgs, localPkgs, installedPkgs]
            openHaddocksInBrowser eeBaseConfigOpts availablePkgs (Map.keysSet targets)
  where
    installedMap' = Map.difference installedMap0
                  $ Map.fromList
                  $ map (\(ident, _) -> (packageIdentifierName ident, ()))
                  $ Map.elems
                  $ planUnregisterLocal plan

toActions :: HasEnvConfig env
          => InstalledMap
          -> (RIO env () -> IO ())
          -> ExecuteEnv
          -> (Maybe Task, Maybe Task) -- build and final
          -> [Action]
toActions installedMap runInBase ee (mbuild, mfinal) =
    abuild ++ afinal
  where
    abuild =
        case mbuild of
            Nothing -> []
            Just task@Task {..} ->
                [ Action
                    { actionId = ActionId taskProvides ATBuild
                    , actionDeps =
                        Set.map (\ident -> ActionId ident ATBuild) (tcoMissing taskConfigOpts)
                    , actionDo = \ac -> runInBase $ singleBuild runInBase ac ee task installedMap False
                    }
                ]
    afinal =
        case mfinal of
            Nothing -> []
            Just task@Task {..} ->
                (if taskAllInOne then [] else
                    [Action
                        { actionId = ActionId taskProvides ATBuildFinal
                        , actionDeps = addBuild
                            (Set.map (\ident -> ActionId ident ATBuild) (tcoMissing taskConfigOpts))
                        , actionDo = \ac -> runInBase $ singleBuild runInBase ac ee task installedMap True
                        }]) ++
                [ Action
                    { actionId = ActionId taskProvides ATFinal
                    , actionDeps =
                        if taskAllInOne
                            then addBuild mempty
                            else Set.singleton (ActionId taskProvides ATBuildFinal)
                    , actionDo = \ac -> runInBase $ do
                        let comps = taskComponents task
                            tests = testComponents comps
                            benches = benchComponents comps
                        unless (Set.null tests) $ do
                            singleTest runInBase topts (Set.toList tests) ac ee task installedMap
                        unless (Set.null benches) $ do
                            singleBench runInBase beopts (Set.toList benches) ac ee task installedMap
                    }
                ]
              where
                addBuild =
                    case mbuild of
                        Nothing -> id
                        Just _ -> Set.insert $ ActionId taskProvides ATBuild
    bopts = eeBuildOpts ee
    topts = boptsTestOpts bopts
    beopts = boptsBenchmarkOpts bopts

-- | Generate the ConfigCache
getConfigCache :: HasEnvConfig env
               => ExecuteEnv -> Task -> InstalledMap -> Bool -> Bool
               -> RIO env (Map PackageIdentifier GhcPkgId, ConfigCache)
getConfigCache ExecuteEnv {..} task@Task {..} installedMap enableTest enableBench = do
    useExactConf <- view $ configL.to configAllowNewer
    let extra =
            -- We enable tests if the test suite dependencies are already
            -- installed, so that we avoid unnecessary recompilation based on
            -- cabal_macros.h changes when switching between 'stack build' and
            -- 'stack test'. See:
            -- https://github.com/commercialhaskell/stack/issues/805
            case taskType of
                TTFiles lp _ ->
                  -- FIXME: make this work with exact-configuration.
                  -- Not sure how to plumb the info atm. See
                  -- https://github.com/commercialhaskell/stack/issues/2049
                  [ "--enable-tests" | enableTest || (not useExactConf && depsPresent installedMap (lpTestDeps lp))] ++
                  [ "--enable-benchmarks" | enableBench || (not useExactConf && depsPresent installedMap (lpBenchDeps lp))]
                _ -> []
    idMap <- liftIO $ readTVarIO eeGhcPkgIds
    let getMissing ident =
            case Map.lookup ident idMap of
                Nothing
                    -- Expect to instead find it in installedMap if it's
                    -- an initialBuildSteps target.
                    | boptsCLIInitialBuildSteps eeBuildOptsCLI && taskIsTarget task,
                      Just (_, installed) <- Map.lookup (packageIdentifierName ident) installedMap
                        -> installedToGhcPkgId ident installed
                Just installed -> installedToGhcPkgId ident installed
                _ -> error "singleBuild: invariant violated, missing package ID missing"
        installedToGhcPkgId ident (Library ident' x _) = assert (ident == ident') $ Just (ident, x)
        installedToGhcPkgId _ (Executable _) = Nothing
        missing' = Map.fromList $ mapMaybe getMissing $ Set.toList missing
        TaskConfigOpts missing mkOpts = taskConfigOpts
        opts = mkOpts missing'
        allDeps = Set.fromList $ Map.elems missing' ++ Map.elems taskPresent
        cache = ConfigCache
            { configCacheOpts = opts
                { coNoDirs = coNoDirs opts ++ map T.unpack extra
                }
            , configCacheDeps = allDeps
            , configCacheComponents =
                case taskType of
                    TTFiles lp _ -> Set.map renderComponent $ lpComponents lp
                    TTIndex{} -> Set.empty
            , configCacheHaddock =
                shouldHaddockPackage eeBuildOpts eeWanted (packageIdentifierName taskProvides)
            , configCachePkgSrc = taskCachePkgSrc
            }
        allDepsMap = Map.union missing' taskPresent
    return (allDepsMap, cache)

-- | Ensure that the configuration for the package matches what is given
ensureConfig :: HasEnvConfig env
             => ConfigCache -- ^ newConfigCache
             -> Path Abs Dir -- ^ package directory
             -> ExecuteEnv
             -> RIO env () -- ^ announce
             -> (ExcludeTHLoading -> [String] -> RIO env ()) -- ^ cabal
             -> Path Abs File -- ^ .cabal file
             -> Task
             -> RIO env Bool
ensureConfig newConfigCache pkgDir ExecuteEnv {..} announce cabal cabalfp task = do
    newCabalMod <- liftIO (fmap modTime (D.getModificationTime (toFilePath cabalfp)))
    needConfig <-
        if boptsReconfigure eeBuildOpts || taskAnyMissing task
            then return True
            else do
                -- We can ignore the components portion of the config
                -- cache, because it's just used to inform 'construct
                -- plan that we need to plan to build additional
                -- components. These components don't affect the actual
                -- package configuration.
                let ignoreComponents cc = cc { configCacheComponents = Set.empty }
                -- Determine the old and new configuration in the local directory, to
                -- determine if we need to reconfigure.
                mOldConfigCache <- tryGetConfigCache pkgDir

                mOldCabalMod <- tryGetCabalMod pkgDir

                return $ fmap ignoreComponents mOldConfigCache /= Just (ignoreComponents newConfigCache)
                      || mOldCabalMod /= Just newCabalMod
    let ConfigureOpts dirs nodirs = configCacheOpts newConfigCache

    when (taskBuildTypeConfig task) ensureConfigureScript

    when needConfig $ withMVar eeConfigureLock $ \_ -> do
        deleteCaches pkgDir
        announce
        menv <- getMinimalEnvOverride
        let programNames =
                if eeCabalPkgVer < $(mkVersion "1.22")
                    then ["ghc", "ghc-pkg"]
                    else ["ghc", "ghc-pkg", "ghcjs", "ghcjs-pkg"]
        exes <- forM programNames $ \name -> do
            mpath <- findExecutable menv name
            return $ case mpath of
                Nothing -> []
                Just x -> return $ concat ["--with-", name, "=", toFilePath x]
        -- Configure cabal with arguments determined by
        -- Stack.Types.Build.configureOpts
        cabal KeepTHLoading $ "configure" : concat
            [ concat exes
            , dirs
            , nodirs
            ]
        writeConfigCache pkgDir newConfigCache
        writeCabalMod pkgDir newCabalMod

    return needConfig
  where
    -- When build-type is Configure, we need to have a configure
    -- script in the local directory. If it doesn't exist, build it
    -- with autoreconf -i. See:
    -- https://github.com/commercialhaskell/stack/issues/3534
    ensureConfigureScript = do
      let fp = pkgDir </> $(mkRelFile "configure")
      exists <- doesFileExist fp
      unless exists $ do
        logInfo $ "Trying to generate configure with autoreconf in " <> T.pack (toFilePath pkgDir)
        menv <- getMinimalEnvOverride
        readProcessNull (Just pkgDir) menv "autoreconf" ["-i"] `catchAny` \ex ->
          logWarn $ "Unable to run autoreconf: " <> T.pack (show ex)

announceTask :: MonadLogger m => Task -> Text -> m ()
announceTask task x = logInfo $ T.concat
    [ T.pack $ packageIdentifierString $ taskProvides task
    , ": "
    , x
    ]

-- | This sets up a context for executing build steps which need to run
-- Cabal (via a compiled Setup.hs).  In particular it does the following:
--
-- * Ensures the package exists in the file system, downloading if necessary.
--
-- * Opens a log file if the built output shouldn't go to stderr.
--
-- * Ensures that either a simple Setup.hs is built, or the package's
--   custom setup is built.
--
-- * Provides the user a function with which run the Cabal process.
withSingleContext :: forall env a. HasEnvConfig env
                  => (RIO env () -> IO ())
                  -> ActionContext
                  -> ExecuteEnv
                  -> Task
                  -> Maybe (Map PackageIdentifier GhcPkgId)
                  -- ^ All dependencies' package ids to provide to Setup.hs. If
                  -- Nothing, just provide global and snapshot package
                  -- databases.
                  -> Maybe String
                  -> (  Package                                -- Package info
                     -> Path Abs File                          -- Cabal file path
                     -> Path Abs Dir                           -- Package root directory file path
                     -> (ExcludeTHLoading -> [String] -> RIO env ())
                                                               -- Function to run Cabal with args
                     -> (Text -> RIO env ())             -- An 'announce' function, for different build phases
                     -> Bool                                   -- Whether output should be directed to the console
                     -> Maybe (Path Abs File, Handle)          -- Log file
                     -> RIO env a)
                  -> RIO env a
withSingleContext runInBase ActionContext {..} ExecuteEnv {..} task@Task {..} mdeps msuffix inner0 =
    withPackage $ \package cabalfp pkgDir ->
    withLogFile pkgDir package $ \mlogFile ->
    withCabal package pkgDir mlogFile $ \cabal ->
    inner0 package cabalfp pkgDir cabal announce console mlogFile
  where
    announce = announceTask task

    wanted =
        case taskType of
            TTFiles lp _ -> lpWanted lp
            TTIndex{} -> False

    console = wanted
           && all (\(ActionId ident _) -> ident == taskProvides) (Set.toList acRemaining)
           && eeTotalWanted == 1

    withPackage inner =
        case taskType of
            TTFiles lp _ -> inner (lpPackage lp) (lpCabalFile lp) (lpDir lp)
            TTIndex package _ pir -> do
                mdist <- distRelativeDir
                dir <- unpackPackageIdent eeTempDir mdist pir

                let name = packageIdentifierName taskProvides
                cabalfpRel <- parseRelFile $ packageNameString name ++ ".cabal"
                let cabalfp = dir </> cabalfpRel
                inner package cabalfp dir

    withLogFile pkgDir package inner
        | console = inner Nothing
        | otherwise = do
            logPath <- buildLogPath package msuffix
            ensureDir (parent logPath)
            let fp = toFilePath logPath

            -- We only want to dump logs for local non-dependency packages
            case taskType of
                TTFiles lp _ | lpWanted lp ->
                    liftIO $ atomically $ writeTChan eeLogFiles (pkgDir, logPath)
                _ -> return ()

            withBinaryFile fp WriteMode $ \h -> inner (Just (logPath, h))

    withCabal
        :: Package
        -> Path Abs Dir
        -> Maybe (Path Abs File, Handle)
        -> ((ExcludeTHLoading -> [String] -> RIO env ()) -> RIO env a)
        -> RIO env a
    withCabal package pkgDir mlogFile inner = do
        config <- view configL

        unless (configAllowDifferentUser config) $
            checkOwnership (pkgDir </> configWorkDir config)

        let envSettings = EnvSettings
                { esIncludeLocals = taskLocation task == Local
                , esIncludeGhcPackagePath = False
                , esStackExe = False
                , esLocaleUtf8 = True
                , esKeepGhcRts = False
                }
        menv <- liftIO $ configEnvOverride config envSettings
        distRelativeDir' <- distRelativeDir
        esetupexehs <-
            -- Avoid broken Setup.hs files causing problems for simple build
            -- types, see:
            -- https://github.com/commercialhaskell/stack/issues/370
            case (packageBuildType package, eeSetupExe) of
                (Just C.Simple, Just setupExe) -> return $ Left setupExe
                _ -> liftIO $ Right <$> getSetupHs pkgDir
        inner $ \stripTHLoading args -> do
            let cabalPackageArg
                    -- Omit cabal package dependency when building
                    -- Cabal. See
                    -- https://github.com/commercialhaskell/stack/issues/1356
                    | packageName package == $(mkPackageName "Cabal") = []
                    | otherwise =
                        ["-package=" ++ packageIdentifierString
                                            (PackageIdentifier cabalPackageName
                                                              eeCabalPkgVer)]
                packageDBArgs =
                    ( "-clear-package-db"
                    : "-global-package-db"
                    : map (("-package-db=" ++) . toFilePathNoTrailingSep) (bcoExtraDBs eeBaseConfigOpts)
                    ) ++
                    ( ("-package-db=" ++ toFilePathNoTrailingSep (bcoSnapDB eeBaseConfigOpts))
                    : ("-package-db=" ++ toFilePathNoTrailingSep (bcoLocalDB eeBaseConfigOpts))
                    : ["-hide-all-packages"]
                    )

                warnCustomNoDeps :: RIO env ()
                warnCustomNoDeps =
                    case (taskType, packageBuildType package) of
                        (TTFiles lp Local, Just C.Custom) | lpWanted lp -> do
                            prettyWarnL
                                [ flow "Package"
                                , display $ packageName package
                                , flow "uses a custom Cabal build, but does not use a custom-setup stanza"
                                ]
                        _ -> return ()

                getPackageArgs :: Path Abs Dir -> RIO env [String]
                getPackageArgs setupDir =
                    case (packageSetupDeps package, mdeps) of
                        -- The package is using the Cabal custom-setup
                        -- configuration introduced in Cabal 1.24. In
                        -- this case, the package is providing an
                        -- explicit list of dependencies, and we
                        -- should simply use all of them.
                        (Just customSetupDeps, _) -> do
                            unless (Map.member $(mkPackageName "Cabal") customSetupDeps) $
                                prettyWarnL
                                    [ display $ packageName package
                                    , "has a setup-depends field, but it does not mention a Cabal dependency. This is likely to cause build errors."
                                    ]
                            allDeps <-
                                case mdeps of
                                    Just x -> return x
                                    Nothing -> do
                                        prettyWarnS "In getPackageArgs: custom-setup in use, but no dependency map present"
                                        return Map.empty
                            matchedDeps <- forM (Map.toList customSetupDeps) $ \(name, range) -> do
                                let matches (PackageIdentifier name' version) =
                                        name == name' &&
                                        version `withinRange` range
                                case filter (matches . fst) (Map.toList allDeps) of
                                    x:xs -> do
                                        unless (null xs)
                                            (logWarn (T.pack ("Found multiple installed packages for custom-setup dep: " ++ packageNameString name)))
                                        return ("-package-id=" ++ ghcPkgIdString (snd x), Just (toCabalPackageIdentifier (fst x)))
                                    [] -> do
                                        logWarn (T.pack ("Could not find custom-setup dep: " ++ packageNameString name))
                                        return ("-package=" ++ packageNameString name, Nothing)
                            let depsArgs = map fst matchedDeps
                            -- Generate setup_macros.h and provide it to ghc
                            let macroDeps = mapMaybe snd matchedDeps
                                cppMacrosFile = toFilePath $ setupDir </> $(mkRelFile "setup_macros.h")
                                cppArgs = ["-optP-include", "-optP" ++ cppMacrosFile]
                            liftIO $ S.writeFile cppMacrosFile (encodeUtf8 (T.pack (C.generatePackageVersionMacros macroDeps)))
                            return (packageDBArgs ++ depsArgs ++ cppArgs)

                        -- This branch is taken when
                        -- 'explicit-setup-deps' is requested in your
                        -- stack.yaml file.
                        (Nothing, Just deps) | explicitSetupDeps (packageName package) config -> do
                            warnCustomNoDeps
                            -- Stack always builds with the global Cabal for various
                            -- reproducibility issues.
                            let depsMinusCabal
                                 = map ghcPkgIdString
                                 $ Set.toList
                                 $ addGlobalPackages deps (Map.elems eeGlobalDumpPkgs)
                            return (
                                packageDBArgs ++
                                cabalPackageArg ++
                                map ("-package-id=" ++) depsMinusCabal)
                        -- This branch is usually taken for builds, and
                        -- is always taken for `stack sdist`.
                        --
                        -- This approach is debatable. It adds access to the
                        -- snapshot package database for Cabal. There are two
                        -- possible objections:
                        --
                        -- 1. This doesn't isolate the build enough; arbitrary
                        -- other packages available could cause the build to
                        -- succeed or fail.
                        --
                        -- 2. This doesn't provide enough packages: we should also
                        -- include the local database when building local packages.
                        --
                        -- Currently, this branch is only taken via `stack
                        -- sdist` or when explicitly requested in the
                        -- stack.yaml file.
                        (Nothing, _) -> do
                            warnCustomNoDeps
                            return $ cabalPackageArg ++
                                    -- NOTE: This is different from
                                    -- packageDBArgs above in that it does not
                                    -- include the local database and does not
                                    -- pass in the -hide-all-packages argument
                                    ("-clear-package-db"
                                    : "-global-package-db"
                                    : map (("-package-db=" ++) . toFilePathNoTrailingSep) (bcoExtraDBs eeBaseConfigOpts)
                                ++ ["-package-db=" ++ toFilePathNoTrailingSep (bcoSnapDB eeBaseConfigOpts)])

                setupArgs = ("--builddir=" ++ toFilePathNoTrailingSep distRelativeDir') : args

                runExe :: Path Abs File -> [String] -> RIO env ()
                runExe exeName fullArgs = do
                    compilerVer <- view actualCompilerVersionL
                    runAndOutput compilerVer `catch` \(ProcessExitedUnsuccessfully _ ec) -> do
                        bss <-
                            case mlogFile of
                                Nothing -> return []
                                Just (logFile, h) -> do
                                    liftIO $ hClose h
                                    withSourceFile (toFilePath logFile) $ \src ->
                                           runConduit
                                         $ src
                                        .| CT.decodeUtf8Lenient
                                        .| mungeBuildOutput stripTHLoading makeAbsolute pkgDir compilerVer
                                        .| CL.consume
                        throwM $ SetupHsBuildFailure
                            ec
                            (Just taskProvides)
                            exeName
                            fullArgs
                            (fmap fst mlogFile)
                            bss
                  where
                    runAndOutput :: CompilerVersion 'CVActual -> RIO env ()
                    runAndOutput compilerVer = case mlogFile of
                        Just (_, h) ->
                            sinkProcessStderrStdoutHandle (Just pkgDir) menv (toFilePath exeName) fullArgs h h
                        Nothing ->
                            void $ sinkProcessStderrStdout (Just pkgDir) menv (toFilePath exeName) fullArgs
                                (outputSink KeepTHLoading LevelWarn compilerVer)
                                (outputSink stripTHLoading LevelInfo compilerVer)
                    outputSink
                        :: ExcludeTHLoading
                        -> LogLevel
                        -> CompilerVersion 'CVActual
                        -> Sink S.ByteString IO ()
                    outputSink excludeTH level compilerVer =
                        CT.decodeUtf8Lenient
                        =$ mungeBuildOutput excludeTH makeAbsolute pkgDir compilerVer
                        =$ CL.mapM_ (runInBase . monadLoggerLog $(TH.location >>= liftLoc) "" level)
                    -- If users want control, we should add a config option for this
                    makeAbsolute :: ConvertPathsToAbsolute
                    makeAbsolute = case stripTHLoading of
                        ExcludeTHLoading -> ConvertPathsToAbsolute
                        KeepTHLoading    -> KeepPathsAsIs

            exeName <- case esetupexehs of
                Left setupExe -> return setupExe
                Right setuphs -> do
                    distDir <- distDirFromDir pkgDir
                    let setupDir = distDir </> $(mkRelDir "setup")
                        outputFile = setupDir </> $(mkRelFile "setup")
                    customBuilt <- liftIO $ readIORef eeCustomBuilt
                    if Set.member (packageName package) customBuilt
                        then return outputFile
                        else do
                            ensureDir setupDir
                            compiler <- view $ actualCompilerVersionL.whichCompilerL
                            compilerPath <-
                                case compiler of
                                    Ghc -> eeGetGhcPath
                                    Ghcjs -> eeGetGhcjsPath
                            packageArgs <- getPackageArgs setupDir
                            runExe compilerPath $
                                [ "--make"
                                , "-odir", toFilePathNoTrailingSep setupDir
                                , "-hidir", toFilePathNoTrailingSep setupDir
                                , "-i", "-i."
                                ] ++ packageArgs ++
                                [ toFilePath setuphs
                                , toFilePath eeSetupShimHs
                                , "-main-is"
                                , "StackSetupShim.mainOverride"
                                , "-o", toFilePath outputFile
                                , "-threaded"
                                ] ++
                                (case compiler of
                                    Ghc -> []
                                    Ghcjs -> ["-build-runner"])
                            liftIO $ atomicModifyIORef' eeCustomBuilt $
                                \oldCustomBuilt -> (Set.insert (packageName package) oldCustomBuilt, ())
                            return outputFile
            runExe exeName $ (if boptsCabalVerbose eeBuildOpts then ("--verbose":) else id) setupArgs

-- Implements running a package's build, used to implement 'ATBuild' and
-- 'ATBuildFinal' tasks.  In particular this does the following:
--
-- * Checks if the package exists in the precompiled cache, and if so,
--   add it to the database instead of performing the build.
--
-- * Runs the configure step if needed ('ensureConfig')
--
-- * Runs the build step
--
-- * Generates haddocks
--
-- * Registers the library and copiesthe built executables into the
--   local install directory. Note that this is literally invoking Cabal
--   with @copy@, and not the copying done by @stack install@ - that is
--   handled by 'copyExecutables'.
singleBuild :: forall env. (HasEnvConfig env, HasRunner env)
            => (RIO env () -> IO ())
            -> ActionContext
            -> ExecuteEnv
            -> Task
            -> InstalledMap
            -> Bool             -- ^ Is this a final build?
            -> RIO env ()
singleBuild runInBase ac@ActionContext {..} ee@ExecuteEnv {..} task@Task {..} installedMap isFinalBuild = do
    (allDepsMap, cache) <- getConfigCache ee task installedMap enableTests enableBenchmarks
    mprecompiled <- getPrecompiled cache
    minstalled <-
        case mprecompiled of
            Just precompiled -> copyPreCompiled precompiled
            Nothing -> realConfigAndBuild cache allDepsMap
    case minstalled of
        Nothing -> return ()
        Just installed -> do
            writeFlagCache installed cache
            liftIO $ atomically $ modifyTVar eeGhcPkgIds $ Map.insert taskProvides installed
  where
    pname = packageIdentifierName taskProvides
    shouldHaddockPackage' = shouldHaddockPackage eeBuildOpts eeWanted pname
    doHaddock package = shouldHaddockPackage' &&
                        not isFinalBuild &&
                        -- Works around haddock failing on bytestring-builder since it has no modules
                        -- when bytestring is new enough.
                        packageHasExposedModules package

    buildingFinals = isFinalBuild || taskAllInOne
    enableTests = buildingFinals && any isCTest (taskComponents task)
    enableBenchmarks = buildingFinals && any isCBench (taskComponents task)

    annSuffix executableBuildStatuses = if result == "" then "" else " (" <> result <> ")"
      where
        result = T.intercalate " + " $ concat
            [ ["lib" | taskAllInOne && hasLib]
            , ["exe" | taskAllInOne && hasExe]
            , ["test" | enableTests]
            , ["bench" | enableBenchmarks]
            ]
        (hasLib, hasExe) = case taskType of
            TTFiles lp Local ->
              let hasLibrary =
                    case packageLibraries (lpPackage lp) of
                      NoLibraries -> False
                      HasLibraries _ -> True
               in (hasLibrary, not (Set.null (exesToBuild executableBuildStatuses lp)))
            -- This isn't true, but we don't want to have this info for
            -- upstream deps.
            _ -> (False, False)

    getPrecompiled cache =
        case taskLocation task of
            Snap | not shouldHaddockPackage' -> do
                mpc <-
                  case taskLocation task of
                    Snap -> readPrecompiledCache
                      (ttPackageLocation taskType)
                      (configCacheOpts cache)
                      (configCacheDeps cache)
                    _ -> return Nothing
                case mpc of
                    Nothing -> return Nothing
                    -- Only pay attention to precompiled caches that refer to packages within
                    -- the snapshot.
                    Just pc | maybe False
                                    (bcoSnapInstallRoot eeBaseConfigOpts `isProperPrefixOf`)
                                    (parseAbsFile =<< pcLibrary pc) ->
                        return Nothing
                    -- If old precompiled cache files are left around but snapshots are deleted,
                    -- it is possible for the precompiled file to refer to the very library
                    -- we're building, and if flags are changed it may try to copy the library
                    -- to itself. This check prevents that from happening.
                    Just pc -> do
                        let allM _ [] = return True
                            allM f (x:xs) = do
                                b <- f x
                                if b then allM f xs else return False
                        b <- liftIO $ allM D.doesFileExist $ maybe id (:) (pcLibrary pc) $ pcExes pc
                        return $ if b then Just pc else Nothing
            _ -> return Nothing

    copyPreCompiled (PrecompiledCache mlib exes) = do
        wc <- view $ actualCompilerVersionL.whichCompilerL
        announceTask task "using precompiled package"
        forM_ mlib $ \libpath -> do
            menv <- getMinimalEnvOverride
            withMVar eeInstallLock $ \() -> do
                -- We want to ignore the global and user databases.
                -- Unfortunately, ghc-pkg doesn't take such arguments on the
                -- command line. Instead, we'll set GHC_PACKAGE_PATH. See:
                -- https://github.com/commercialhaskell/stack/issues/1146

                menv' <- modifyEnvOverride menv
                       $ Map.insert
                            (ghcPkgPathEnvVar wc)
                            (T.pack $ toFilePathNoTrailingSep $ bcoSnapDB eeBaseConfigOpts)

                -- In case a build of the library with different flags already exists, unregister it
                -- before copying.
                let ghcPkgExe = ghcPkgExeName wc
                catch
                    (readProcessNull Nothing menv' ghcPkgExe
                        [ "unregister"
                        , "--force"
                        , packageIdentifierString taskProvides
                        ])
                    (\ex -> case ex of
                        ProcessFailed{} -> return ()
                        _ -> throwM ex)

                readProcessNull Nothing menv' ghcPkgExe
                    [ "register"
                    , "--force"
                    , libpath
                    ]
        liftIO $ forM_ exes $ \exe -> do
            D.createDirectoryIfMissing True bindir
            let dst = bindir FP.</> FP.takeFileName exe
            createLink exe dst `catchIO` \_ -> D.copyFile exe dst
        case (mlib, exes) of
            (Nothing, _:_) -> markExeInstalled (taskLocation task) taskProvides
            _ -> return ()

        -- Find the package in the database
        let pkgDbs = [bcoSnapDB eeBaseConfigOpts]

        case mlib of
            Nothing -> return $ Just $ Executable taskProvides
            Just _ -> do
                mpkgid <- loadInstalledPkg eeEnvOverride wc pkgDbs eeSnapshotDumpPkgs pname

                return $ Just $
                    case mpkgid of
                        Nothing -> assert False $ Executable taskProvides
                        Just pkgid -> Library taskProvides pkgid Nothing
      where
        bindir = toFilePath $ bcoSnapInstallRoot eeBaseConfigOpts </> bindirSuffix

    realConfigAndBuild cache allDepsMap = withSingleContext runInBase ac ee task (Just allDepsMap) Nothing
        $ \package cabalfp pkgDir cabal announce _console _mlogFile -> do
            executableBuildStatuses <- getExecutableBuildStatuses package pkgDir
            when (not (cabalIsSatisfied executableBuildStatuses) && taskIsTarget task)
                 (logInfo
                      ("Building all executables for `" <> packageNameText (packageName package) <>
                       "' once. After a successful build of all of them, only specified executables will be rebuilt."))

            _neededConfig <- ensureConfig cache pkgDir ee (announce ("configure" <> annSuffix executableBuildStatuses)) cabal cabalfp task

            let installedMapHasThisPkg :: Bool
                installedMapHasThisPkg =
                    case Map.lookup (packageName package) installedMap of
                        Just (_, Library ident _ _) -> ident == taskProvides
                        Just (_, Executable _) -> True
                        _ -> False

            case ( boptsCLIOnlyConfigure eeBuildOptsCLI
                 , boptsCLIInitialBuildSteps eeBuildOptsCLI && taskIsTarget task) of
                -- A full build is done if there are downstream actions,
                -- because their configure step will require that this
                -- package is built. See
                -- https://github.com/commercialhaskell/stack/issues/2787
                (True, _) | null acDownstream -> return Nothing
                (_, True) | null acDownstream || installedMapHasThisPkg -> do
                    initialBuildSteps executableBuildStatuses cabal announce
                    return Nothing
                _ -> liftM Just $ realBuild cache package pkgDir cabal announce executableBuildStatuses

    initialBuildSteps executableBuildStatuses cabal announce = do
        () <- announce ("initial-build-steps" <> annSuffix executableBuildStatuses)
        cabal KeepTHLoading ["repl", "stack-initial-build-steps"]

    realBuild
        :: ConfigCache
        -> Package
        -> Path Abs Dir
        -> (ExcludeTHLoading -> [String] -> RIO env ())
        -> (Text -> RIO env ())
        -> Map Text ExecutableBuildStatus
        -> RIO env Installed
    realBuild cache package pkgDir cabal announce executableBuildStatuses = do
        wc <- view $ actualCompilerVersionL.whichCompilerL

        markExeNotInstalled (taskLocation task) taskProvides
        case taskType of
            TTFiles lp _ -> do -- FIXME should this only be for local packages?
                when enableTests $ unsetTestSuccess pkgDir
                writeBuildCache pkgDir $ lpNewBuildCache lp
            TTIndex{} -> return ()

        -- FIXME: only output these if they're in the build plan.

        preBuildTime <- modTime <$> liftIO getCurrentTime
        let postBuildCheck _succeeded = do
                mlocalWarnings <- case taskType of
                    TTFiles lp Local -> do
                        warnings <- checkForUnlistedFiles taskType preBuildTime pkgDir
                        -- TODO: Perhaps only emit these warnings for non extra-dep?
                        return (Just (lpCabalFile lp, warnings))
                    _ -> return Nothing
                -- NOTE: once
                -- https://github.com/commercialhaskell/stack/issues/2649
                -- is resolved, we will want to partition the warnings
                -- based on variety, and output in different lists.
                let showModuleWarning (UnlistedModulesWarning mcomp modules) =
                      "- In" <+>
                      maybe "the library component" (\c -> fromString c <+> "component") mcomp <>
                      ":" <> line <>
                      indent 4 (mconcat $ intersperse line $ map (styleGood . fromString . C.display) modules)
                forM_ mlocalWarnings $ \(cabalfp, warnings) -> do
                    unless (null warnings) $ prettyWarn $
                        "The following modules should be added to exposed-modules or other-modules in" <+>
                        display cabalfp <> ":" <> line <>
                        indent 4 (mconcat $ map showModuleWarning warnings) <>
                        line <> line <>
                        "Missing modules in the cabal file are likely to cause undefined reference errors from the linker, along with other problems."

        () <- announce ("build" <> annSuffix executableBuildStatuses)
        config <- view configL
        extraOpts <- extraBuildOptions wc eeBuildOpts
        let stripTHLoading
                | configHideTHLoading config = ExcludeTHLoading
                | otherwise                  = KeepTHLoading
        cabal stripTHLoading (("build" :) $ (++ extraOpts) $
            case (taskType, taskAllInOne, isFinalBuild) of
                (_, True, True) -> error "Invariant violated: cannot have an all-in-one build that also has a final build step."
                (TTFiles lp _, False, False) -> primaryComponentOptions executableBuildStatuses lp
                (TTFiles lp _, False, True) -> finalComponentOptions lp
                (TTFiles lp _, True, False) -> primaryComponentOptions executableBuildStatuses lp ++ finalComponentOptions lp
                (TTIndex{}, _, _) -> [])
          `catch` \ex -> case ex of
              CabalExitedUnsuccessfully{} -> postBuildCheck False >> throwM ex
              _ -> throwM ex
        postBuildCheck True

        when (doHaddock package) $ do
            announce "haddock"
            sourceFlag <- if not (boptsHaddockHyperlinkSource eeBuildOpts) then return [] else do
                -- See #2429 for why the temp dir is used
                hyped <- tryProcessStdout (Just eeTempDir) eeEnvOverride "haddock" ["--hyperlinked-source"]
                case hyped of
                    -- Fancy crosslinked source
                    Right _ -> do
                        return ["--haddock-option=--hyperlinked-source"]
                    -- Older hscolour colouring
                    Left _  -> do
                        hscolourExists <- doesExecutableExist eeEnvOverride "HsColour"
                        unless hscolourExists $ logWarn
                            ("Warning: haddock not generating hyperlinked sources because 'HsColour' not\n" <>
                             "found on PATH (use 'stack install hscolour' to install).")
                        return ["--hyperlink-source" | hscolourExists]
            cabal KeepTHLoading $ concat
                [ ["haddock", "--html", "--hoogle", "--html-location=../$pkg-$version/"]
                , sourceFlag
                , ["--internal" | boptsHaddockInternal eeBuildOpts]
                , [ "--haddock-option=" <> opt
                  | opt <- hoAdditionalArgs (boptsHaddockOpts eeBuildOpts) ]
                ]

        let hasLibrary =
              case packageLibraries package of
                NoLibraries -> False
                HasLibraries _ -> True
            shouldCopy = not isFinalBuild && (hasLibrary || not (Set.null (packageExes package)))
        when shouldCopy $ withMVar eeInstallLock $ \() -> do
            announce "copy/register"
            eres <- try $ cabal KeepTHLoading ["copy"]
            case eres of
                Left err@CabalExitedUnsuccessfully{} ->
                    throwM $ CabalCopyFailed (packageBuildType package == Just C.Simple) (show err)
                _ -> return ()
            when hasLibrary $ cabal KeepTHLoading ["register"]

        let (installedPkgDb, installedDumpPkgsTVar) =
                case taskLocation task of
                    Snap ->
                         ( bcoSnapDB eeBaseConfigOpts
                         , eeSnapshotDumpPkgs )
                    Local ->
                        ( bcoLocalDB eeBaseConfigOpts
                        , eeLocalDumpPkgs )
        let ident = PackageIdentifier (packageName package) (packageVersion package)
        mpkgid <- case packageLibraries package of
            HasLibraries _ -> do
                mpkgid <- loadInstalledPkg eeEnvOverride wc [installedPkgDb] installedDumpPkgsTVar (packageName package)
                case mpkgid of
                    Nothing -> throwM $ Couldn'tFindPkgId $ packageName package
                    Just pkgid -> return $ Library ident pkgid Nothing
            NoLibraries -> do
                markExeInstalled (taskLocation task) taskProvides -- TODO unify somehow with writeFlagCache?
                return $ Executable ident

        case taskLocation task of
            Snap ->
              writePrecompiledCache
                eeBaseConfigOpts
                (ttPackageLocation taskType)
                (configCacheOpts cache)
                (configCacheDeps cache)
                mpkgid (packageExes package)
            _ -> return ()

        case taskType of
            -- For packages from a package index, pkgDir is in the tmp
            -- directory. We eagerly delete it if no other tasks
            -- require it, to reduce space usage in tmp (#3018).
            TTIndex{} -> do
                let remaining = filter (\(ActionId x _) -> x == taskProvides) (Set.toList acRemaining)
                when (null remaining) $ removeDirRecur pkgDir
            _ -> return ()

        return mpkgid

    loadInstalledPkg menv wc pkgDbs tvar name = do
        dps <- ghcPkgDescribe name menv wc pkgDbs $ conduitDumpPackage =$ CL.consume
        case dps of
            [] -> return Nothing
            [dp] -> do
                liftIO $ atomically $ modifyTVar' tvar (Map.insert (dpGhcPkgId dp) dp)
                return $ Just (dpGhcPkgId dp)
            _ -> error "singleBuild: invariant violated: multiple results when describing installed package"

-- | Get the build status of all the package executables. Do so by
-- testing whether their expected output file exists, e.g.
--
-- .stack-work/dist/x86_64-osx/Cabal-1.22.4.0/build/alpha/alpha
-- .stack-work/dist/x86_64-osx/Cabal-1.22.4.0/build/alpha/alpha.exe
-- .stack-work/dist/x86_64-osx/Cabal-1.22.4.0/build/alpha/alpha.jsexe/ (NOTE: a dir)
getExecutableBuildStatuses
    :: HasEnvConfig env
    => Package -> Path Abs Dir -> RIO env (Map Text ExecutableBuildStatus)
getExecutableBuildStatuses package pkgDir = do
    compiler <- view $ actualCompilerVersionL.whichCompilerL
    distDir <- distDirFromDir pkgDir
    platform <- view platformL
    fmap
        M.fromList
        (mapM (checkExeStatus compiler platform distDir) (Set.toList (packageExes package)))

-- | Check whether the given executable is defined in the given dist directory.
checkExeStatus
    :: (MonadLogger m, MonadIO m, MonadThrow m)
    => WhichCompiler
    -> Platform
    -> Path b Dir
    -> Text
    -> m (Text, ExecutableBuildStatus)
checkExeStatus compiler platform distDir name = do
    exename <- parseRelDir (T.unpack name)
    exists <- checkPath (distDir </> $(mkRelDir "build") </> exename)
    pure
        ( name
        , if exists
              then ExecutableBuilt
              else ExecutableNotBuilt)
  where
    checkPath base =
        case compiler of
            Ghcjs -> do
                dir <- parseRelDir (file ++ ".jsexe")
                doesDirExist (base </> dir)
            _ ->
                case platform of
                    Platform _ Windows -> do
                        fileandext <- parseRelFile (file ++ ".exe")
                        doesFileExist (base </> fileandext)
                    _ -> do
                        fileandext <- parseRelFile file
                        doesFileExist (base </> fileandext)
      where
        file = T.unpack name

-- | Check if any unlisted files have been found, and add them to the build cache.
checkForUnlistedFiles :: HasEnvConfig env => TaskType -> ModTime -> Path Abs Dir -> RIO env [PackageWarning]
checkForUnlistedFiles (TTFiles lp _) preBuildTime pkgDir = do
    (addBuildCache,warnings) <-
        addUnlistedToBuildCache
            preBuildTime
            (lpPackage lp)
            (lpCabalFile lp)
            (lpComponents lp)
            (lpNewBuildCache lp)
    unless (null addBuildCache) $
        writeBuildCache pkgDir $
        Map.unions (lpNewBuildCache lp : addBuildCache)
    return warnings
checkForUnlistedFiles TTIndex{} _ _ = return []

-- | Determine if all of the dependencies given are installed
depsPresent :: InstalledMap -> Map PackageName VersionRange -> Bool
depsPresent installedMap deps = all
    (\(name, range) ->
        case Map.lookup name installedMap of
            Just (_, installed) -> installedVersion installed `withinRange` range
            Nothing -> False)
    (Map.toList deps)

-- | Implements running a package's tests. Also handles producing
-- coverage reports if coverage is enabled.
singleTest :: HasEnvConfig env
           => (RIO env () -> IO ())
           -> TestOpts
           -> [Text]
           -> ActionContext
           -> ExecuteEnv
           -> Task
           -> InstalledMap
           -> RIO env ()
singleTest runInBase topts testsToRun ac ee task installedMap = do
    -- FIXME: Since this doesn't use cabal, we should be able to avoid using a
    -- fullblown 'withSingleContext'.
    (allDepsMap, _cache) <- getConfigCache ee task installedMap True False
    withSingleContext runInBase ac ee task (Just allDepsMap) (Just "test") $ \package _cabalfp pkgDir _cabal announce _console mlogFile -> do
        config <- view configL
        let needHpc = toCoverage topts

        toRun <-
            if toDisableRun topts
              then do
                  announce "Test running disabled by --no-run-tests flag."
                  return False
              else if toRerunTests topts
                  then return True
                  else do
                      success <- checkTestSuccess pkgDir
                      if success
                          then do
                              unless (null testsToRun) $ announce "skipping already passed test"
                              return False
                          else return True

        when toRun $ do
            buildDir <- distDirFromDir pkgDir
            hpcDir <- hpcDirFromDir pkgDir
            when needHpc (ensureDir hpcDir)

            let suitesToRun
                  = [ testSuitePair
                    | testSuitePair <- Map.toList $ packageTests package
                    , let testName = fst testSuitePair
                    , testName `elem` testsToRun
                    ]

            errs <- liftM Map.unions $ forM suitesToRun $ \(testName, suiteInterface) -> do
                let stestName = T.unpack testName
                (testName', isTestTypeLib) <-
                    case suiteInterface of
                        C.TestSuiteLibV09{} -> return (stestName ++ "Stub", True)
                        C.TestSuiteExeV10{} -> return (stestName, False)
                        interface -> throwM (TestSuiteTypeUnsupported interface)

                let exeName = testName' ++
                        case configPlatform config of
                            Platform _ Windows -> ".exe"
                            _ -> ""
                tixPath <- liftM (pkgDir </>) $ parseRelFile $ exeName ++ ".tix"
                exePath <- liftM (buildDir </>) $ parseRelFile $ "build/" ++ testName' ++ "/" ++ exeName
                exists <- doesFileExist exePath
                menv <- liftIO $    configEnvOverride config EnvSettings
                    { esIncludeLocals = taskLocation task == Local
                    , esIncludeGhcPackagePath = True
                    , esStackExe = True
                    , esLocaleUtf8 = False
                    , esKeepGhcRts = False
                    }
                if exists
                    then do
                        -- We clear out the .tix files before doing a run.
                        when needHpc $ do
                            tixexists <- doesFileExist tixPath
                            when tixexists $
                                logWarn ("Removing HPC file " <> T.pack (toFilePath tixPath))
                            liftIO $ ignoringAbsence (removeFile tixPath)

                        let args = toAdditionalArgs topts
                            argsDisplay = case args of
                                            [] -> ""
                                            _ -> ", args: " <> T.intercalate " " (map showProcessArgDebug args)
                        announce $ "test (suite: " <> testName <> argsDisplay <> ")"

                        -- Clear "Progress: ..." message before
                        -- redirecting output.
                        when (isNothing mlogFile) $ do
                            logStickyDone ""
                            liftIO $ hFlush stdout
                            liftIO $ hFlush stderr

                        let output =
                                case mlogFile of
                                    Nothing -> Inherit
                                    Just (_, h) -> UseHandle h

                        -- Use createProcess_ to avoid the log file being closed afterwards
                        (Just inH, Nothing, Nothing, ph) <- createProcess'
                            stestName
                            (\cp -> cp { std_in = CreatePipe, std_out = output, std_err = output })
                            (Cmd (Just pkgDir) (toFilePath exePath) menv args)
                        when isTestTypeLib $ do
                            logPath <- buildLogPath package (Just stestName)
                            ensureDir (parent logPath)
                            liftIO $ hPutStr inH $ show (logPath, testName)
                        liftIO $ hClose inH
                        ec <- liftIO $ waitForProcess ph
                        -- Add a trailing newline, incase the test
                        -- output didn't finish with a newline.
                        when (isNothing mlogFile) (logInfo "")
                        -- Move the .tix file out of the package
                        -- directory into the hpc work dir, for
                        -- tidiness.
                        when needHpc $
                            updateTixFile (packageName package) tixPath testName'
                        let announceResult result = announce $ "Test suite " <> testName <> " " <> result
                        case ec of
                            ExitSuccess -> do
                                announceResult "passed"
                                return Map.empty
                            _ -> do
                                announceResult "failed"
                                return $ Map.singleton testName (Just ec)
                    else do
                        logError $ T.pack $ show $ TestSuiteExeMissing
                            (packageBuildType package == Just C.Simple)
                            exeName
                            (packageNameString (packageName package))
                            (T.unpack testName)
                        return $ Map.singleton testName Nothing

            when needHpc $ do
                let testsToRun' = map f testsToRun
                    f tName =
                        case Map.lookup tName (packageTests package) of
                            Just C.TestSuiteLibV09{} -> tName <> "Stub"
                            _ -> tName
                generateHpcReport pkgDir package testsToRun'

            bs <- liftIO $
                case mlogFile of
                    Nothing -> return ""
                    Just (logFile, h) -> do
                        hClose h
                        S.readFile $ toFilePath logFile

            unless (Map.null errs) $ throwM $ TestSuiteFailure
                (taskProvides task)
                errs
                (fmap fst mlogFile)
                bs

-- | Implements running a package's benchmarks.
singleBench :: HasEnvConfig env
            => (RIO env () -> IO ())
            -> BenchmarkOpts
            -> [Text]
            -> ActionContext
            -> ExecuteEnv
            -> Task
            -> InstalledMap
            -> RIO env ()
singleBench runInBase beopts benchesToRun ac ee task installedMap = do
    (allDepsMap, _cache) <- getConfigCache ee task installedMap False True
    withSingleContext runInBase ac ee task (Just allDepsMap) (Just "bench") $ \_package _cabalfp _pkgDir cabal announce _console _mlogFile -> do
        let args = map T.unpack benchesToRun <> maybe []
                         ((:[]) . ("--benchmark-options=" <>))
                         (beoAdditionalArgs beopts)

        toRun <-
            if beoDisableRun beopts
              then do
                  announce "Benchmark running disabled by --no-run-benchmarks flag."
                  return False
              else do
                  return True

        when toRun $ do
            announce "benchmarks"
            cabal KeepTHLoading ("bench" : args)

data ExcludeTHLoading = ExcludeTHLoading | KeepTHLoading
data ConvertPathsToAbsolute = ConvertPathsToAbsolute | KeepPathsAsIs

-- | Strip Template Haskell "Loading package" lines and making paths absolute.
mungeBuildOutput :: forall m. MonadIO m
                 => ExcludeTHLoading       -- ^ exclude TH loading?
                 -> ConvertPathsToAbsolute -- ^ convert paths to absolute?
                 -> Path Abs Dir           -- ^ package's root directory
                 -> CompilerVersion 'CVActual -- ^ compiler we're building with
                 -> ConduitM Text Text m ()
mungeBuildOutput excludeTHLoading makeAbsolute pkgDir compilerVer = void $
    CT.lines
    =$ CL.map stripCR
    =$ CL.filter (not . isTHLoading)
    =$ filterLinkerWarnings
    =$ toAbsolute
  where
    -- | Is this line a Template Haskell "Loading package" line
    -- ByteString
    isTHLoading :: Text -> Bool
    isTHLoading = case excludeTHLoading of
        KeepTHLoading    -> const False
        ExcludeTHLoading -> \bs ->
            "Loading package " `T.isPrefixOf` bs &&
            ("done." `T.isSuffixOf` bs || "done.\r" `T.isSuffixOf` bs)

    filterLinkerWarnings :: ConduitM Text Text m ()
    filterLinkerWarnings
        -- Check for ghc 7.8 since it's the only one prone to producing
        -- linker warnings on Windows x64
        | getGhcVersion compilerVer >= $(mkVersion "7.8") = doNothing
        | otherwise = CL.filter (not . isLinkerWarning)

    isLinkerWarning :: Text -> Bool
    isLinkerWarning str =
        ("ghc.exe: warning:" `T.isPrefixOf` str || "ghc.EXE: warning:" `T.isPrefixOf` str) &&
        "is linked instead of __imp_" `T.isInfixOf` str

    -- | Convert GHC error lines with file paths to have absolute file paths
    toAbsolute :: ConduitM Text Text m ()
    toAbsolute = case makeAbsolute of
        KeepPathsAsIs          -> doNothing
        ConvertPathsToAbsolute -> CL.mapM toAbsolutePath

    toAbsolutePath :: Text -> m Text
    toAbsolutePath bs = do
        let (x, y) = T.break (== ':') bs
        mabs <-
            if isValidSuffix y
                then liftIO $ liftM (fmap ((T.takeWhile isSpace x <>) . T.pack . toFilePath)) $
                         forgivingAbsence (resolveFile pkgDir (T.unpack $ T.dropWhile isSpace x)) `catch`
                             \(_ :: PathException) -> return Nothing
                else return Nothing
        case mabs of
            Nothing -> return bs
            Just fp -> return $ fp `T.append` y

    doNothing :: ConduitM Text Text m ()
    doNothing = awaitForever yield

    -- | Match the error location format at the end of lines
    isValidSuffix = isRight . parseOnly lineCol
    lineCol = char ':'
           >> choice
                [ num >> char ':' >> num >> optional (char '-' >> num) >> return ()
                , char '(' >> num >> char ',' >> num >> string ")-(" >> num >> char ',' >> num >> char ')' >> return ()
                ]
           >> char ':'
           >> return ()
        where num = some digit

-- | Find the Setup.hs or Setup.lhs in the given directory. If none exists,
-- throw an exception.
getSetupHs :: Path Abs Dir -- ^ project directory
           -> IO (Path Abs File)
getSetupHs dir = do
    exists1 <- doesFileExist fp1
    if exists1
        then return fp1
        else do
            exists2 <- doesFileExist fp2
            if exists2
                then return fp2
                else throwM $ NoSetupHsFound dir
  where
    fp1 = dir </> $(mkRelFile "Setup.hs")
    fp2 = dir </> $(mkRelFile "Setup.lhs")

-- Do not pass `-hpcdir` as GHC option if the coverage is not enabled.
-- This helps running stack-compiled programs with dynamic interpreters like `hint`.
-- Cfr: https://github.com/commercialhaskell/stack/issues/997
extraBuildOptions :: (HasEnvConfig env, HasRunner env)
                  => WhichCompiler -> BuildOpts -> RIO env [String]
extraBuildOptions wc bopts = do
    colorOpt <- appropriateGhcColorFlag
    let ddumpOpts = " -ddump-hi -ddump-to-file"
        optsFlag = compilerOptionsCabalFlag wc
        baseOpts = ddumpOpts ++ maybe "" (" " ++) colorOpt
    if toCoverage (boptsTestOpts bopts)
      then do
        hpcIndexDir <- toFilePathNoTrailingSep <$> hpcRelativeDir
        return [optsFlag, "-hpcdir " ++ hpcIndexDir ++ baseOpts]
      else
        return [optsFlag, baseOpts]

-- Library and executable build components.
primaryComponentOptions :: Map Text ExecutableBuildStatus -> LocalPackage -> [String]
primaryComponentOptions executableBuildStatuses lp =
      -- TODO: get this information from target parsing instead,
      -- which will allow users to turn off library building if
      -- desired
      (case packageLibraries (lpPackage lp) of
         NoLibraries -> []
         HasLibraries names ->
             map T.unpack
           $ T.append "lib:" (packageNameText (packageName (lpPackage lp)))
           : map (T.append "flib:") (Set.toList names)) ++
      map (T.unpack . T.append "exe:") (Set.toList $ exesToBuild executableBuildStatuses lp)

-- | History of this function:
--
-- * Normally it would do either all executables or if the user
--   specified requested components, just build them. Afterwards, due
--   to this Cabal bug <https://github.com/haskell/cabal/issues/2780>,
--   we had to make Stack build all executables every time.
--
-- * In <https://github.com/commercialhaskell/stack/issues/3229> this
--   was flagged up as very undesirable behavior on a large project,
--   hence the behavior below that we build all executables once
--   (modulo success), and thereafter pay attention to user-wanted
--   components.
--
exesToBuild :: Map Text ExecutableBuildStatus -> LocalPackage -> Set Text
exesToBuild executableBuildStatuses lp =
    if cabalIsSatisfied executableBuildStatuses && lpWanted lp
        then exeComponents (lpComponents lp)
        else packageExes (lpPackage lp)

-- | Do the current executables satisfy Cabal's bugged out requirements?
cabalIsSatisfied :: Map k ExecutableBuildStatus -> Bool
cabalIsSatisfied = all (== ExecutableBuilt) . M.elems

-- Test-suite and benchmark build components.
finalComponentOptions :: LocalPackage -> [String]
finalComponentOptions lp =
    map (T.unpack . decodeUtf8 . renderComponent) $
    Set.toList $
    Set.filter (\c -> isCTest c || isCBench c) (lpComponents lp)

taskComponents :: Task -> Set NamedComponent
taskComponents task =
    case taskType task of
        TTFiles lp _ -> lpComponents lp -- FIXME probably just want Local, maybe even just lpWanted
        TTIndex{} -> Set.empty

-- | Take the given list of package dependencies and the contents of the global
-- package database, and construct a set of installed package IDs that:
--
-- * Excludes the Cabal library (it's added later)
--
-- * Includes all packages depended on by this package
--
-- * Includes all global packages, unless: (1) it's hidden, (2) it's shadowed
--   by a depended-on package, or (3) one of its dependencies is not met.
--
-- See:
--
-- * https://github.com/commercialhaskell/stack/issues/941
--
-- * https://github.com/commercialhaskell/stack/issues/944
--
-- * https://github.com/commercialhaskell/stack/issues/949
addGlobalPackages :: Map PackageIdentifier GhcPkgId -- ^ dependencies of the package
                  -> [DumpPackage () () ()] -- ^ global packages
                  -> Set GhcPkgId
addGlobalPackages deps globals0 =
    res
  where
    -- Initial set of packages: the installed IDs of all dependencies
    res0 = Map.elems $ Map.filterWithKey (\ident _ -> not $ isCabal ident) deps

    -- First check on globals: it's not shadowed by a dep, it's not Cabal, and
    -- it's exposed
    goodGlobal1 dp = not (isDep dp)
                  && not (isCabal $ dpPackageIdent dp)
                  && dpIsExposed dp
    globals1 = filter goodGlobal1 globals0

    -- Create a Map of unique package names in the global database
    globals2 = Map.fromListWith chooseBest
             $ map (packageIdentifierName . dpPackageIdent &&& id) globals1

    -- Final result: add in globals that have their dependencies met
    res = loop id (Map.elems globals2) $ Set.fromList res0

    ----------------------------------
    -- Some auxiliary helper functions
    ----------------------------------

    -- Is the given package identifier for any version of Cabal
    isCabal (PackageIdentifier name _) = name == $(mkPackageName "Cabal")

    -- Is the given package name provided by the package dependencies?
    isDep dp = packageIdentifierName (dpPackageIdent dp) `Set.member` depNames
    depNames = Set.map packageIdentifierName $ Map.keysSet deps

    -- Choose the best of two competing global packages (the newest version)
    chooseBest dp1 dp2
        | getVer dp1 < getVer dp2 = dp2
        | otherwise               = dp1
      where
        getVer = packageIdentifierVersion . dpPackageIdent

    -- Are all dependencies of the given package met by the given Set of
    -- installed packages
    depsMet dp gids = all (`Set.member` gids) (dpDepends dp)

    -- Find all globals that have all of their dependencies met
    loop front (dp:dps) gids
        -- This package has its deps met. Add it to the list of dependencies
        -- and then traverse the list from the beginning (this package may have
        -- been a dependency of an earlier one).
        | depsMet dp gids = loop id (front dps) (Set.insert (dpGhcPkgId dp) gids)
        -- Deps are not met, keep going
        | otherwise = loop (front . (dp:)) dps gids
    -- None of the packages we checked can be added, therefore drop them all
    -- and return our results
    loop _ [] gids = gids<|MERGE_RESOLUTION|>--- conflicted
+++ resolved
@@ -84,11 +84,7 @@
 import           System.Environment (getExecutablePath)
 import           System.Exit (ExitCode (ExitSuccess))
 import qualified System.FilePath as FP
-<<<<<<< HEAD
-import           System.IO (hClose, hPutStr, hFlush, stderr, stdout)
-=======
-import           System.IO (hPutStr, openBinaryFile)
->>>>>>> 7334a934
+import           System.IO (hPutStr, stderr, stdout)
 import           System.PosixCompat.Files (createLink)
 import           System.Process.Log (showProcessArgDebug, withProcessTimeLog)
 import           System.Process.Read
