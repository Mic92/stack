{-# LANGUAGE NoImplicitPrelude   #-}
{-# LANGUAGE DataKinds           #-}
{-# LANGUAGE NoFieldSelectors    #-}
{-# LANGUAGE OverloadedRecordDot #-}
{-# LANGUAGE OverloadedStrings   #-}
{-# LANGUAGE TypeFamilies        #-}

-- | Provides all the necessary types and functions for running cabal Setup.hs
-- commands. Only used in the "Execute" and "ExecutePackage" modules
module Stack.Build.ExecuteEnv
  ( ExecuteEnv (..)
  , withExecuteEnv
  , withSingleContext
  , ExcludeTHLoading (..)
  , KeepOutputOpen (..)
  , ExecutableBuildStatus (..)
  , OutputType (..)
  ) where

import           Control.Concurrent.Companion ( Companion, withCompanion )
import           Control.Concurrent.Execute
                   ( ActionContext (..), ActionId (..)
                   , Concurrency (..)
                   )
import           Crypto.Hash ( SHA256 (..), hashWith )
import           Data.Attoparsec.Text ( char, choice, digit, parseOnly )
import qualified Data.Attoparsec.Text as P ( string )
import qualified Data.ByteArray as Mem ( convert )
import qualified Data.ByteString as S
import qualified Data.ByteString.Builder ( toLazyByteString )
import qualified Data.ByteString.Base64.URL as B64URL
import           Data.Char ( isSpace )
import           Conduit
                   ( ConduitT, awaitForever, sinkHandle
                   , withSinkFile, withSourceFile, yield
                   )
import qualified Data.Conduit.Binary as CB
import qualified Data.Conduit.List as CL
import qualified Data.Conduit.Text as CT
import qualified Data.List as L
import qualified Data.Map.Strict as Map
import qualified Data.Set as Set
import qualified Data.Text as T
import           Data.Text.Encoding ( decodeUtf8 )
import           Data.Time
                   ( ZonedTime, getZonedTime, formatTime, defaultTimeLocale )
import qualified Data.ByteString.Char8 as S8
import qualified Distribution.PackageDescription as C
import qualified Distribution.Simple.Build.Macros as C
import           Distribution.System ( OS (Windows), Platform (Platform) )
import           Distribution.Types.PackageName ( mkPackageName )
import           Distribution.Verbosity ( showForCabal )
import           Distribution.Version ( mkVersion )
import           Path
                   ( PathException, (</>)
                   , parent, parseRelDir, parseRelFile

                   )
import           Path.Extra
                   ( forgivingResolveFile
                   , toFilePathNoTrailingSep
                   )
import           Path.IO
                   ( doesDirExist, doesFileExist, ensureDir
                   , ignoringAbsence, removeFile, renameDir
                   , renameFile
                   )
import           RIO.Process
                   ( eceExitCode, proc, runProcess_
                   , setStdout, useHandleOpen
                   , withWorkingDir
                   )
import           Stack.Config ( checkOwnership )
import           Stack.Constants
                   ( cabalPackageName
                   , relDirDist, relDirSetup, relDirSetupExeCache
                   , relDirSetupExeSrc, relFileBuildLock, relFileSetupHs
                   , relFileSetupLhs, relFileSetupLower, relFileSetupMacrosH
                   , setupGhciShimCode, stackProgName
                   )
import           Stack.Constants.Config
                   ( distDirFromDir, distRelativeDir

                   )
import           Stack.Package
                   ( buildLogPath
                   )
import           Stack.Prelude
import           Stack.Types.ApplyGhcOptions ( ApplyGhcOptions (..) )
import           Stack.Types.Build
                   ( TaskType (..), ExcludeTHLoading (..)
                   , ConvertPathsToAbsolute (..), KeepOutputOpen (..)
                   , taskTypeLocation, taskTypePackageIdentifier
                   )
import           Stack.Types.Build.Exception
                   ( BuildException (..), BuildPrettyException (..) )
import           Stack.Types.BuildOpts
                   ( BuildOpts (..), BuildOptsCLI (..)
                   , CabalVerbosity (..)
                   )
import           Stack.Types.Compiler
                   ( ActualCompiler (..), WhichCompiler (..)
                   , compilerVersionString, getGhcVersion, whichCompilerL
                   )
import           Stack.Types.CompilerPaths
                   ( CompilerPaths (..), HasCompiler (..)
                   , cabalVersionL, getCompilerPath
                   )
import           Stack.Types.Config
                   ( Config (..), HasConfig (..), stackRootL )
import           Stack.Types.ConfigureOpts
                   ( BaseConfigOpts (..) )
import           Stack.Types.Dependency (DepValue(dvVersionRange))
import           Stack.Types.DumpLogs ( DumpLogs (..) )
import           Stack.Types.DumpPackage ( DumpPackage (..) )
import           Stack.Types.EnvConfig
                   ( HasEnvConfig (..), actualCompilerVersionL
                   , platformGhcRelDir
                   , shouldForceGhcColorFlag
                   )
import           Stack.Types.EnvSettings ( EnvSettings (..) )
import           Stack.Types.GhcPkgId ( GhcPkgId, ghcPkgIdString )
import           Stack.Types.Installed
                   ( InstallLocation (..), Installed (..)
                   )
import           Stack.Types.Package
                   ( LocalPackage (..), Package (..)
                   , packageIdentifier
                   )
import           Stack.Types.Platform ( HasPlatform (..) )
import           Stack.Types.Version ( withinRange )
import qualified System.Directory as D
import           System.Environment ( lookupEnv )
import           System.FileLock
                   ( SharedExclusive (Exclusive), withFileLock, withTryFileLock
                   )

-- | Has an executable been built or not?
data ExecutableBuildStatus
  = ExecutableBuilt
  | ExecutableNotBuilt
  deriving (Eq, Ord, Show)

data ExecuteEnv = ExecuteEnv
  { installLock    :: !(MVar ())
  , buildOpts      :: !BuildOpts
  , buildOptsCLI   :: !BuildOptsCLI
  , baseConfigOpts :: !BaseConfigOpts
  , ghcPkgIds      :: !(TVar (Map PackageIdentifier Installed))
  , tempDir        :: !(Path Abs Dir)
  , setupHs        :: !(Path Abs File)
    -- ^ Temporary Setup.hs for simple builds
  , setupShimHs    :: !(Path Abs File)
    -- ^ Temporary SetupShim.hs, to provide access to initial-build-steps
  , setupExe       :: !(Maybe (Path Abs File))
    -- ^ Compiled version of eeSetupHs
  , cabalPkgVer    :: !Version
  , totalWanted    :: !Int
  , locals         :: ![LocalPackage]
  , globalDB       :: !(Path Abs Dir)
  , globalDumpPkgs :: !(Map GhcPkgId DumpPackage)
  , snapshotDumpPkgs :: !(TVar (Map GhcPkgId DumpPackage))
  , localDumpPkgs  :: !(TVar (Map GhcPkgId DumpPackage))
  , logFiles       :: !(TChan (Path Abs Dir, Path Abs File))
  , customBuilt    :: !(IORef (Set PackageName))
    -- ^ Stores which packages with custom-setup have already had their
    -- Setup.hs built.
  , largestPackageName :: !(Maybe Int)
    -- ^ For nicer interleaved output: track the largest package name size
  , pathEnvVar :: !Text
    -- ^ Value of the PATH environment variable
  }

buildSetupArgs :: [String]
buildSetupArgs =
  [ "-rtsopts"
  , "-threaded"
  , "-clear-package-db"
  , "-global-package-db"
  , "-hide-all-packages"
  , "-package"
  , "base"
  , "-main-is"
  , "StackSetupShim.mainOverride"
  ]

simpleSetupCode :: Builder
simpleSetupCode = "import Distribution.Simple\nmain = defaultMain"

simpleSetupHash :: String
simpleSetupHash =
    T.unpack
  $ decodeUtf8
  $ S.take 8
  $ B64URL.encode
  $ Mem.convert
  $ hashWith SHA256
  $ toStrictBytes
  $ Data.ByteString.Builder.toLazyByteString
  $  encodeUtf8Builder (T.pack (unwords buildSetupArgs))
  <> setupGhciShimCode
  <> simpleSetupCode

-- | Get a compiled Setup exe
getSetupExe :: HasEnvConfig env
            => Path Abs File -- ^ Setup.hs input file
            -> Path Abs File -- ^ SetupShim.hs input file
            -> Path Abs Dir -- ^ temporary directory
            -> RIO env (Maybe (Path Abs File))
getSetupExe setupHs setupShimHs tmpdir = do
  wc <- view $ actualCompilerVersionL . whichCompilerL
  platformDir <- platformGhcRelDir
  config <- view configL
  cabalVersionString <- view $ cabalVersionL . to versionString
  actualCompilerVersionString <-
    view $ actualCompilerVersionL . to compilerVersionString
  platform <- view platformL
  let baseNameS = concat
        [ "Cabal-simple_"
        , simpleSetupHash
        , "_"
        , cabalVersionString
        , "_"
        , actualCompilerVersionString
        ]
      exeNameS = baseNameS ++
        case platform of
          Platform _ Windows -> ".exe"
          _ -> ""
      outputNameS =
        case wc of
            Ghc -> exeNameS
      setupDir =
        view stackRootL config </>
        relDirSetupExeCache </>
        platformDir

  exePath <- (setupDir </>) <$> parseRelFile exeNameS

  exists <- liftIO $ D.doesFileExist $ toFilePath exePath

  if exists
    then pure $ Just exePath
    else do
      tmpExePath <- fmap (setupDir </>) $ parseRelFile $ "tmp-" ++ exeNameS
      tmpOutputPath <-
        fmap (setupDir </>) $ parseRelFile $ "tmp-" ++ outputNameS
      ensureDir setupDir
      let args = buildSetupArgs ++
            [ "-package"
            , "Cabal-" ++ cabalVersionString
            , toFilePath setupHs
            , toFilePath setupShimHs
            , "-o"
            , toFilePath tmpOutputPath
              -- See https://github.com/commercialhaskell/stack/issues/6267. As
              -- corrupt *.hi and/or *.o files can be problematic, we aim to
              -- to leave none behind. This can be dropped when Stack drops
              -- support for the problematic versions of GHC.
            , "-no-keep-hi-files"
            , "-no-keep-o-files"
            ]
      compilerPath <- getCompilerPath
      withWorkingDir (toFilePath tmpdir) $
        proc (toFilePath compilerPath) args (\pc0 -> do
          let pc = setStdout (useHandleOpen stderr) pc0
          runProcess_ pc)
            `catch` \ece ->
              prettyThrowM $ SetupHsBuildFailure
                (eceExitCode ece) Nothing compilerPath args Nothing []
      renameFile tmpExePath exePath
      pure $ Just exePath

-- | Execute a function that takes an 'ExecuteEnv'.
withExecuteEnv ::
     forall env a. HasEnvConfig env
  => BuildOpts
  -> BuildOptsCLI
  -> BaseConfigOpts
  -> [LocalPackage]
  -> [DumpPackage] -- ^ global packages
  -> [DumpPackage] -- ^ snapshot packages
  -> [DumpPackage] -- ^ local packages
  -> Maybe Int -- ^ largest package name, for nicer interleaved output
  -> (ExecuteEnv -> RIO env a)
  -> RIO env a
withExecuteEnv bopts boptsCli baseConfigOpts locals globalPackages snapshotPackages localPackages mlargestPackageName inner =
  createTempDirFunction stackProgName $ \tmpdir -> do
    installLock <- liftIO $ newMVar ()
    idMap <- liftIO $ newTVarIO Map.empty
    config <- view configL

    customBuiltRef <- newIORef Set.empty

    -- Create files for simple setup and setup shim, if necessary
    let setupSrcDir =
            view stackRootL config </>
            relDirSetupExeSrc
    ensureDir setupSrcDir
    let setupStub = "setup-" ++ simpleSetupHash
    setupFileName <- parseRelFile (setupStub ++ ".hs")
    setupHiName <- parseRelFile (setupStub ++ ".hi")
    setupOName <- parseRelFile (setupStub ++ ".o")
    let setupHs = setupSrcDir </> setupFileName
        setupHi = setupSrcDir </> setupHiName
        setupO =  setupSrcDir </> setupOName
    setupHsExists <- doesFileExist setupHs
    unless setupHsExists $ writeBinaryFileAtomic setupHs simpleSetupCode
    -- See https://github.com/commercialhaskell/stack/issues/6267. Remove any
    -- historical *.hi or *.o files. This can be dropped when Stack drops
    -- support for the problematic versions of GHC.
    ignoringAbsence (removeFile setupHi)
    ignoringAbsence (removeFile setupO)
    let setupShimStub = "setup-shim-" ++ simpleSetupHash
    setupShimFileName <- parseRelFile (setupShimStub ++ ".hs")
    setupShimHiName <- parseRelFile (setupShimStub ++ ".hi")
    setupShimOName <- parseRelFile (setupShimStub ++ ".o")
    let setupShimHs = setupSrcDir </> setupShimFileName
        setupShimHi = setupSrcDir </> setupShimHiName
        setupShimO = setupSrcDir </> setupShimOName
    setupShimHsExists <- doesFileExist setupShimHs
    unless setupShimHsExists $
      writeBinaryFileAtomic setupShimHs setupGhciShimCode
    -- See https://github.com/commercialhaskell/stack/issues/6267. Remove any
    -- historical *.hi or *.o files. This can be dropped when Stack drops
    -- support for the problematic versions of GHC.
    ignoringAbsence (removeFile setupShimHi)
    ignoringAbsence (removeFile setupShimO)
    setupExe <- getSetupExe setupHs setupShimHs tmpdir

    cabalPkgVer <- view cabalVersionL
    globalDB <- view $ compilerPathsL . to (.cpGlobalDB)
    snapshotPackagesTVar <-
      liftIO $ newTVarIO (toDumpPackagesByGhcPkgId snapshotPackages)
    localPackagesTVar <-
      liftIO $ newTVarIO (toDumpPackagesByGhcPkgId localPackages)
    logFilesTChan <- liftIO $ atomically newTChan
    let totalWanted = length $ filter (.wanted) locals
    pathEnvVar <- liftIO $ maybe mempty T.pack <$> lookupEnv "PATH"
    inner ExecuteEnv
      { buildOpts = bopts
      , buildOptsCLI = boptsCli
        -- Uncertain as to why we cannot run configures in parallel. This
        -- appears to be a Cabal library bug. Original issue:
        -- https://github.com/commercialhaskell/stack/issues/84. Ideally
        -- we'd be able to remove this.
      , installLock = installLock
      , baseConfigOpts = baseConfigOpts
      , ghcPkgIds = idMap
      , tempDir = tmpdir
      , setupHs = setupHs
      , setupShimHs = setupShimHs
      , setupExe = setupExe
      , cabalPkgVer = cabalPkgVer
      , totalWanted = totalWanted
      , locals = locals
      , globalDB = globalDB
      , globalDumpPkgs = toDumpPackagesByGhcPkgId globalPackages
      , snapshotDumpPkgs = snapshotPackagesTVar
      , localDumpPkgs = localPackagesTVar
      , logFiles = logFilesTChan
      , customBuilt = customBuiltRef
      , largestPackageName = mlargestPackageName
      , pathEnvVar = pathEnvVar
      } `finally` dumpLogs logFilesTChan totalWanted
 where
  toDumpPackagesByGhcPkgId = Map.fromList . map (\dp -> (dp.ghcPkgId, dp))

  createTempDirFunction
    | bopts.keepTmpFiles = withKeepSystemTempDir
    | otherwise = withSystemTempDir

  dumpLogs :: TChan (Path Abs Dir, Path Abs File) -> Int -> RIO env ()
  dumpLogs chan totalWanted = do
    allLogs <- fmap reverse $ liftIO $ atomically drainChan
    case allLogs of
      -- No log files generated, nothing to dump
      [] -> pure ()
      firstLog:_ -> do
        toDump <- view $ configL . to (.dumpLogs)
        case toDump of
          DumpAllLogs -> mapM_ (dumpLog "") allLogs
          DumpWarningLogs -> mapM_ dumpLogIfWarning allLogs
          DumpNoLogs
              | totalWanted > 1 ->
                  prettyInfoL
                    [ flow "Build output has been captured to log files, use"
                    , style Shell "--dump-logs"
                    , flow "to see it on the console."
                    ]
              | otherwise -> pure ()
        prettyInfoL
          [ flow "Log files have been written to:"
          , pretty (parent (snd firstLog))
          ]

    -- We only strip the colors /after/ we've dumped logs, so that we get pretty
    -- colors in our dump output on the terminal.
    colors <- shouldForceGhcColorFlag
    when colors $ liftIO $ mapM_ (stripColors . snd) allLogs
   where
    drainChan :: STM [(Path Abs Dir, Path Abs File)]
    drainChan = do
      mx <- tryReadTChan chan
      case mx of
        Nothing -> pure []
        Just x -> do
          xs <- drainChan
          pure $ x:xs

  dumpLogIfWarning :: (Path Abs Dir, Path Abs File) -> RIO env ()
  dumpLogIfWarning (pkgDir, filepath) = do
    firstWarning <- withSourceFile (toFilePath filepath) $ \src ->
         runConduit
       $ src
      .| CT.decodeUtf8Lenient
      .| CT.lines
      .| CL.map stripCR
      .| CL.filter isWarning
      .| CL.take 1
    unless (null firstWarning) $ dumpLog " due to warnings" (pkgDir, filepath)

  isWarning :: Text -> Bool
  isWarning t = ": Warning:" `T.isSuffixOf` t -- prior to GHC 8
             || ": warning:" `T.isInfixOf` t -- GHC 8 is slightly different
             || "mwarning:" `T.isInfixOf` t -- colorized output

  dumpLog :: String -> (Path Abs Dir, Path Abs File) -> RIO env ()
  dumpLog msgSuffix (pkgDir, filepath) = do
    prettyNote $
         fillSep
           ( ( fillSep
                 ( flow "Dumping log file"
                 : [ flow msgSuffix | not (L.null msgSuffix) ]
                 )
             <> ":"
             )
           : [ pretty filepath <> "." ]
           )
      <> line
    compilerVer <- view actualCompilerVersionL
    withSourceFile (toFilePath filepath) $ \src ->
         runConduit
       $ src
      .| CT.decodeUtf8Lenient
      .| mungeBuildOutput ExcludeTHLoading ConvertPathsToAbsolute pkgDir compilerVer
      .| CL.mapM_ (logInfo . display)
    prettyNote $
         fillSep
           [ flow "End of log file:"
           , pretty filepath <> "."
           ]
      <> line

  stripColors :: Path Abs File -> IO ()
  stripColors fp = do
    let colorfp = toFilePath fp ++ "-color"
    withSourceFile (toFilePath fp) $ \src ->
      withSinkFile colorfp $ \sink ->
      runConduit $ src .| sink
    withSourceFile colorfp $ \src ->
      withSinkFile (toFilePath fp) $ \sink ->
      runConduit $ src .| noColors .| sink

   where
    noColors = do
      CB.takeWhile (/= 27) -- ESC
      mnext <- CB.head
      case mnext of
        Nothing -> pure ()
        Just x -> assert (x == 27) $ do
          -- Color sequences always end with an m
          CB.dropWhile (/= 109) -- m
          CB.drop 1 -- drop the m itself
          noColors

-- | Make a padded prefix for log messages
packageNamePrefix :: ExecuteEnv -> PackageName -> String
packageNamePrefix ee name' =
  let name = packageNameString name'
      paddedName =
        case ee.largestPackageName of
          Nothing -> name
          Just len ->
            assert (len >= length name) $ take len $ name ++ L.repeat ' '
  in  paddedName <> "> "

announceTask ::
     HasLogFunc env
  => ExecuteEnv
  -> TaskType
  -> Utf8Builder
  -> RIO env ()
announceTask ee taskType action = logInfo $
     fromString
       (packageNamePrefix ee (pkgName (taskTypePackageIdentifier taskType)))
  <> action

prettyAnnounceTask ::
     HasTerm env
  => ExecuteEnv
  -> TaskType
  -> StyleDoc
  -> RIO env ()
prettyAnnounceTask ee taskType action = prettyInfo $
     fromString
       (packageNamePrefix ee (pkgName (taskTypePackageIdentifier taskType)))
  <> action

-- | Ensure we're the only action using the directory.  See
-- <https://github.com/commercialhaskell/stack/issues/2730>
withLockedDistDir ::
     forall env a. HasEnvConfig env
  => (StyleDoc -> RIO env ()) -- ^ A pretty announce function
  -> Path Abs Dir -- ^ root directory for package
  -> RIO env a
  -> RIO env a
withLockedDistDir announce root inner = do
  distDir <- distRelativeDir
  let lockFP = root </> distDir </> relFileBuildLock
  ensureDir $ parent lockFP

  mres <-
    withRunInIO $ \run ->
    withTryFileLock (toFilePath lockFP) Exclusive $ \_lock ->
    run inner

  case mres of
    Just res -> pure res
    Nothing -> do
      let complainer :: Companion (RIO env)
          complainer delay = do
            delay 5000000 -- 5 seconds
            announce $ fillSep
              [ flow "blocking for directory lock on"
              , pretty lockFP
              ]
            forever $ do
              delay 30000000 -- 30 seconds
              announce $ fillSep
                [ flow "still blocking for directory lock on"
                , pretty lockFP <> ";"
                , flow "maybe another Stack process is running?"
                ]
      withCompanion complainer $
        \stopComplaining ->
          withRunInIO $ \run ->
            withFileLock (toFilePath lockFP) Exclusive $ \_ ->
              run $ stopComplaining *> inner

-- | How we deal with output from GHC, either dumping to a log file or the
-- console (with some prefix).
data OutputType
  = OTLogFile !(Path Abs File) !Handle
  | OTConsole !(Maybe Utf8Builder)

-- | This sets up a context for executing build steps which need to run
-- Cabal (via a compiled Setup.hs).  In particular it does the following:
--
-- * Ensures the package exists in the file system, downloading if necessary.
--
-- * Opens a log file if the built output shouldn't go to stderr.
--
-- * Ensures that either a simple Setup.hs is built, or the package's
--   custom setup is built.
--
-- * Provides the user a function with which run the Cabal process.
withSingleContext ::
     forall env a. HasEnvConfig env
  => ActionContext
  -> ExecuteEnv
  -> TaskType
  -> Map PackageIdentifier GhcPkgId
     -- ^ All dependencies' package ids to provide to Setup.hs.
  -> Maybe String
  -> (  Package        -- Package info
     -> Path Abs File  -- Cabal file path
     -> Path Abs Dir   -- Package root directory file path
        -- Note that the `Path Abs Dir` argument is redundant with the
        -- `Path Abs File` argument, but we provide both to avoid recalculating
        -- `parent` of the `File`.
     -> (KeepOutputOpen -> ExcludeTHLoading -> [String] -> RIO env ())
        -- Function to run Cabal with args
     -> (Utf8Builder -> RIO env ())
        -- An plain 'announce' function, for different build phases
     -> OutputType
     -> RIO env a)
  -> RIO env a
withSingleContext
    ac
    ee
    taskType
    allDeps
    msuffix
    inner0
  = withPackage $ \package cabalfp pkgDir ->
      withOutputType pkgDir package $ \outputType ->
        withCabal package pkgDir outputType $ \cabal ->
          inner0 package cabalfp pkgDir cabal announce outputType
 where
  pkgId = taskTypePackageIdentifier taskType
  announce = announceTask ee taskType
  prettyAnnounce = prettyAnnounceTask ee taskType

  wanted =
    case taskType of
      TTLocalMutable lp -> lp.wanted
      TTRemotePackage{} -> False

  -- Output to the console if this is the last task, and the user asked to build
  -- it specifically. When the action is a 'ConcurrencyDisallowed' action
  -- (benchmarks), then we can also be sure to have exclusive access to the
  -- console, so output is also sent to the console in this case.
  --
  -- See the discussion on #426 for thoughts on sending output to the console
  --from concurrent tasks.
  console =
       (  wanted
       && all
            (\(ActionId ident _) -> ident == pkgId)
            (Set.toList ac.acRemaining)
       && ee.totalWanted == 1
       )
    || ac.acConcurrency == ConcurrencyDisallowed

  withPackage inner =
    case taskType of
      TTLocalMutable lp -> do
        let root = parent lp.cabalFile
        withLockedDistDir prettyAnnounce root $
          inner lp.package lp.cabalFile root
      TTRemotePackage _ package pkgloc -> do
        suffix <-
          parseRelDir $ packageIdentifierString $ packageIdentifier package
        let dir = ee.tempDir </> suffix
        unpackPackageLocation dir pkgloc

        -- See: https://github.com/commercialhaskell/stack/issues/157
        distDir <- distRelativeDir
        let oldDist = dir </> relDirDist
            newDist = dir </> distDir
        exists <- doesDirExist oldDist
        when exists $ do
          -- Previously used takeDirectory, but that got confused
          -- by trailing slashes, see:
          -- https://github.com/commercialhaskell/stack/issues/216
          --
          -- Instead, use Path which is a bit more resilient
          ensureDir $ parent newDist
          renameDir oldDist newDist

        let name = pkgName pkgId
        cabalfpRel <- parseRelFile $ packageNameString name ++ ".cabal"
        let cabalfp = dir </> cabalfpRel
        inner package cabalfp dir

  withOutputType pkgDir package inner
    -- Not in interleaved mode. When building a single wanted package, dump
    -- to the console with no prefix.
    | console = inner $ OTConsole Nothing

    -- If the user requested interleaved output, dump to the console with a
    -- prefix.
    | ee.buildOpts.interleavedOutput = inner $
        OTConsole $ Just $ fromString (packageNamePrefix ee package.name)

    -- Neither condition applies, dump to a file.
    | otherwise = do
        logPath <- buildLogPath package msuffix
        ensureDir (parent logPath)
        let fp = toFilePath logPath

        -- We only want to dump logs for local non-dependency packages
        case taskType of
          TTLocalMutable lp | lp.wanted ->
              liftIO $ atomically $ writeTChan ee.logFiles (pkgDir, logPath)
          _ -> pure ()

        withBinaryFile fp WriteMode $ \h -> inner $ OTLogFile logPath h

  withCabal ::
       Package
    -> Path Abs Dir
    -> OutputType
    -> (  (KeepOutputOpen -> ExcludeTHLoading -> [String] -> RIO env ())
       -> RIO env a
       )
    -> RIO env a
  withCabal package pkgDir outputType inner = do
    config <- view configL
    unless config.allowDifferentUser $
      checkOwnership (pkgDir </> config.workDir)
    let envSettings = EnvSettings
          { esIncludeLocals = taskTypeLocation taskType == Local
          , esIncludeGhcPackagePath = False
          , esStackExe = False
          , esLocaleUtf8 = True
          , esKeepGhcRts = False
          }
    menv <- liftIO $ config.processContextSettings envSettings
    distRelativeDir' <- distRelativeDir
    esetupexehs <-
      -- Avoid broken Setup.hs files causing problems for simple build
      -- types, see:
      -- https://github.com/commercialhaskell/stack/issues/370
      case (package.buildType, ee.setupExe) of
        (C.Simple, Just setupExe) -> pure $ Left setupExe
        _ -> liftIO $ Right <$> getSetupHs pkgDir
    inner $ \keepOutputOpen stripTHLoading args -> do
      let cabalPackageArg
            -- Omit cabal package dependency when building
            -- Cabal. See
            -- https://github.com/commercialhaskell/stack/issues/1356
            | package.name == mkPackageName "Cabal" = []
            | otherwise =
                ["-package=" ++ packageIdentifierString
                                    (PackageIdentifier cabalPackageName
                                                      ee.cabalPkgVer)]
          packageDBArgs =
            ( "-clear-package-db"
            : "-global-package-db"
            : map
                (("-package-db=" ++) . toFilePathNoTrailingSep)
                ee.baseConfigOpts.bcoExtraDBs
            ) ++
            ( (  "-package-db="
              ++ toFilePathNoTrailingSep ee.baseConfigOpts.bcoSnapDB
              )
            : (  "-package-db="
              ++ toFilePathNoTrailingSep ee.baseConfigOpts.bcoLocalDB
              )
            : ["-hide-all-packages"]
            )

          warnCustomNoDeps :: RIO env ()
          warnCustomNoDeps =
            case (taskType, package.buildType) of
              (TTLocalMutable lp, C.Custom) | lp.wanted ->
                prettyWarnL
                  [ flow "Package"
                  , fromPackageName package.name
                  , flow "uses a custom Cabal build, but does not use a \
                         \custom-setup stanza"
                  ]
              _ -> pure ()

          getPackageArgs :: Path Abs Dir -> RIO env [String]
          getPackageArgs setupDir =
            case package.setupDeps of
              -- The package is using the Cabal custom-setup
              -- configuration introduced in Cabal 1.24. In
              -- this case, the package is providing an
              -- explicit list of dependencies, and we
              -- should simply use all of them.
              Just customSetupDeps -> do
                unless (Map.member (mkPackageName "Cabal") customSetupDeps) $
                  prettyWarnL
                    [ fromPackageName package.name
                    , flow "has a setup-depends field, but it does not mention \
                           \a Cabal dependency. This is likely to cause build \
                           \errors."
                    ]
                matchedDeps <-
                  forM (Map.toList customSetupDeps) $ \(name, depValue) -> do
                    let matches (PackageIdentifier name' version) =
                             name == name'
                          && version `withinRange` depValue.dvVersionRange
                    case filter (matches . fst) (Map.toList allDeps) of
                      x:xs -> do
                        unless (null xs) $
                          prettyWarnL
                            [ flow "Found multiple installed packages for \
                                   \custom-setup dep:"
                            , style Current (fromPackageName name) <> "."
                            ]
                        pure ("-package-id=" ++ ghcPkgIdString (snd x), Just (fst x))
                      [] -> do
                        prettyWarnL
                          [ flow "Could not find custom-setup dep:"
                          , style Current (fromPackageName name) <> "."
                          ]
                        pure ("-package=" ++ packageNameString name, Nothing)
                let depsArgs = map fst matchedDeps
                -- Generate setup_macros.h and provide it to ghc
                let macroDeps = mapMaybe snd matchedDeps
                    cppMacrosFile = setupDir </> relFileSetupMacrosH
                    cppArgs =
                      ["-optP-include", "-optP" ++ toFilePath cppMacrosFile]
                writeBinaryFileAtomic
                  cppMacrosFile
                  ( encodeUtf8Builder
                      ( T.pack
                          ( C.generatePackageVersionMacros
                              package.version
                              macroDeps
                          )
                      )
                  )
                pure (packageDBArgs ++ depsArgs ++ cppArgs)

              -- This branch is usually taken for builds, and is always taken
              -- for `stack sdist`.
              --
              -- This approach is debatable. It adds access to the snapshot
              -- package database for Cabal. There are two possible objections:
              --
              -- 1. This doesn't isolate the build enough; arbitrary other
              -- packages available could cause the build to succeed or fail.
              --
              -- 2. This doesn't provide enough packages: we should also
              -- include the local database when building local packages.
              --
              -- Currently, this branch is only taken via `stack sdist` or when
              -- explicitly requested in the stack.yaml file.
              Nothing -> do
                warnCustomNoDeps
                pure $
                     cabalPackageArg
                      -- NOTE: This is different from packageDBArgs above in
                      -- that it does not include the local database and does
                      -- not pass in the -hide-all-packages argument
                  ++ ( "-clear-package-db"
                     : "-global-package-db"
                     : map
                         (("-package-db=" ++) . toFilePathNoTrailingSep)
                         ee.baseConfigOpts.bcoExtraDBs
                     ++ [    "-package-db="
                          ++ toFilePathNoTrailingSep ee.baseConfigOpts.bcoSnapDB
                        ]
                     )

          setupArgs =
            ("--builddir=" ++ toFilePathNoTrailingSep distRelativeDir') : args

          runExe :: Path Abs File -> [String] -> RIO env ()
          runExe exeName fullArgs = do
            compilerVer <- view actualCompilerVersionL
            runAndOutput compilerVer `catch` \ece -> do
              (mlogFile, bss) <-
                case outputType of
                  OTConsole _ -> pure (Nothing, [])
                  OTLogFile logFile h ->
                    if keepOutputOpen == KeepOpen
                    then
                      pure (Nothing, []) -- expected failure build continues further
                    else do
                      liftIO $ hClose h
                      fmap (Just logFile,) $ withSourceFile (toFilePath logFile) $
                        \src ->
                             runConduit
                           $ src
                          .| CT.decodeUtf8Lenient
                          .| mungeBuildOutput
                               stripTHLoading makeAbsolute pkgDir compilerVer
                          .| CL.consume
              prettyThrowM $ CabalExitedUnsuccessfully
                (eceExitCode ece) pkgId exeName fullArgs mlogFile bss
           where
            runAndOutput :: ActualCompiler -> RIO env ()
            runAndOutput compilerVer = withWorkingDir (toFilePath pkgDir) $
              withProcessContext menv $ case outputType of
                OTLogFile _ h -> do
                  let prefixWithTimestamps =
                        if config.prefixTimestamps
                          then PrefixWithTimestamps
                          else WithoutTimestamps
                  void $ sinkProcessStderrStdout (toFilePath exeName) fullArgs
                    (sinkWithTimestamps prefixWithTimestamps h)
                    (sinkWithTimestamps prefixWithTimestamps h)
                OTConsole mprefix ->
                  let prefix = fromMaybe mempty mprefix
                  in  void $ sinkProcessStderrStdout
                        (toFilePath exeName)
                        fullArgs
                        (outputSink KeepTHLoading LevelWarn compilerVer prefix)
                        (outputSink stripTHLoading LevelInfo compilerVer prefix)
            outputSink ::
                 HasCallStack
              => ExcludeTHLoading
              -> LogLevel
              -> ActualCompiler
              -> Utf8Builder
              -> ConduitM S.ByteString Void (RIO env) ()
            outputSink excludeTH level compilerVer prefix =
              CT.decodeUtf8Lenient
              .| mungeBuildOutput excludeTH makeAbsolute pkgDir compilerVer
              .| CL.mapM_ (logGeneric "" level . (prefix <>) . display)
            -- If users want control, we should add a config option for this
            makeAbsolute :: ConvertPathsToAbsolute
            makeAbsolute = case stripTHLoading of
              ExcludeTHLoading -> ConvertPathsToAbsolute
              KeepTHLoading    -> KeepPathsAsIs

      exeName <- case esetupexehs of
        Left setupExe -> pure setupExe
        Right setuphs -> do
          distDir <- distDirFromDir pkgDir
          let setupDir = distDir </> relDirSetup
              outputFile = setupDir </> relFileSetupLower
          customBuilt <- liftIO $ readIORef ee.customBuilt
          if Set.member package.name customBuilt
            then pure outputFile
            else do
              ensureDir setupDir
              compilerPath <- view $ compilerPathsL . to (.cpCompiler)
              packageArgs <- getPackageArgs setupDir
              runExe compilerPath $
                [ "--make"
                , "-odir", toFilePathNoTrailingSep setupDir
                , "-hidir", toFilePathNoTrailingSep setupDir
                , "-i", "-i."
                ] ++ packageArgs ++
                [ toFilePath setuphs
                , toFilePath ee.setupShimHs
                , "-main-is"
                , "StackSetupShim.mainOverride"
                , "-o", toFilePath outputFile
                , "-threaded"
                ] ++

                -- Apply GHC options
                -- https://github.com/commercialhaskell/stack/issues/4526
                map
                  T.unpack
                  ( Map.findWithDefault
                      []
                      AGOEverything
                      config.ghcOptionsByCat
                  ++ case config.applyGhcOptions of
<<<<<<< HEAD
                       AGOEverything -> ee.eeBuildOptsCLI.ghcOptions
=======
                       AGOEverything -> ee.buildOptsCLI.boptsCLIGhcOptions
>>>>>>> b4b690e1
                       AGOTargets -> []
                       AGOLocals -> []
                  )

              liftIO $ atomicModifyIORef' ee.customBuilt $
                \oldCustomBuilt ->
                  (Set.insert package.name oldCustomBuilt, ())
              pure outputFile
      let cabalVerboseArg =
            let CabalVerbosity cv = ee.buildOpts.cabalVerbose
            in  "--verbose=" <> showForCabal cv
      runExe exeName $ cabalVerboseArg:setupArgs

-- | Strip Template Haskell "Loading package" lines and making paths absolute.
mungeBuildOutput ::
     forall m. (MonadIO m, MonadUnliftIO m)
  => ExcludeTHLoading       -- ^ exclude TH loading?
  -> ConvertPathsToAbsolute -- ^ convert paths to absolute?
  -> Path Abs Dir           -- ^ package's root directory
  -> ActualCompiler         -- ^ compiler we're building with
  -> ConduitM Text Text m ()
mungeBuildOutput excludeTHLoading makeAbsolute pkgDir compilerVer = void $
  CT.lines
  .| CL.map stripCR
  .| CL.filter (not . isTHLoading)
  .| filterLinkerWarnings
  .| toAbsolute
 where
  -- | Is this line a Template Haskell "Loading package" line
  -- ByteString
  isTHLoading :: Text -> Bool
  isTHLoading = case excludeTHLoading of
    KeepTHLoading    -> const False
    ExcludeTHLoading -> \bs ->
      "Loading package " `T.isPrefixOf` bs &&
      ("done." `T.isSuffixOf` bs || "done.\r" `T.isSuffixOf` bs)

  filterLinkerWarnings :: ConduitM Text Text m ()
  filterLinkerWarnings
    -- Check for ghc 7.8 since it's the only one prone to producing
    -- linker warnings on Windows x64
    | getGhcVersion compilerVer >= mkVersion [7, 8] = doNothing
    | otherwise = CL.filter (not . isLinkerWarning)

  isLinkerWarning :: Text -> Bool
  isLinkerWarning str =
       (  "ghc.exe: warning:" `T.isPrefixOf` str
       || "ghc.EXE: warning:" `T.isPrefixOf` str
       )
    && "is linked instead of __imp_" `T.isInfixOf` str

  -- | Convert GHC error lines with file paths to have absolute file paths
  toAbsolute :: ConduitM Text Text m ()
  toAbsolute = case makeAbsolute of
    KeepPathsAsIs          -> doNothing
    ConvertPathsToAbsolute -> CL.mapM toAbsolutePath

  toAbsolutePath :: Text -> m Text
  toAbsolutePath bs = do
    let (x, y) = T.break (== ':') bs
    mabs <-
      if isValidSuffix y
        then
          fmap (fmap ((T.takeWhile isSpace x <>) . T.pack . toFilePath)) $
            forgivingResolveFile pkgDir (T.unpack $ T.dropWhile isSpace x) `catch`
              \(_ :: PathException) -> pure Nothing
        else pure Nothing
    case mabs of
      Nothing -> pure bs
      Just fp -> pure $ fp `T.append` y

  doNothing :: ConduitM Text Text m ()
  doNothing = awaitForever yield

  -- | Match the error location format at the end of lines
  isValidSuffix = isRight . parseOnly lineCol
  lineCol = char ':'
    >> choice
         [ num >> char ':' >> num >> optional (char '-' >> num) >> pure ()
         , char '(' >> num >> char ',' >> num >> P.string ")-(" >> num >>
           char ',' >> num >> char ')' >> pure ()
         ]
    >> char ':'
    >> pure ()
   where
    num = some digit

-- | Whether to prefix log lines with timestamps.
data PrefixWithTimestamps
  = PrefixWithTimestamps
  | WithoutTimestamps

-- | Write stream of lines to handle, but adding timestamps.
sinkWithTimestamps ::
     MonadIO m
  => PrefixWithTimestamps
  -> Handle
  -> ConduitT ByteString Void m ()
sinkWithTimestamps prefixWithTimestamps h =
  case prefixWithTimestamps of
    PrefixWithTimestamps ->
      CB.lines .| CL.mapM addTimestamp .| CL.map (<> "\n") .| sinkHandle h
    WithoutTimestamps -> sinkHandle h
 where
  addTimestamp theLine = do
    now <- liftIO getZonedTime
    pure (formatZonedTimeForLog now <> " " <> theLine)

-- | Format a time in ISO8601 format. We choose ZonedTime over UTCTime
-- because a user expects to see logs in their local time, and would
-- be confused to see UTC time. Stack's debug logs also use the local
-- time zone.
formatZonedTimeForLog :: ZonedTime -> ByteString
formatZonedTimeForLog =
  S8.pack . formatTime defaultTimeLocale "%Y-%m-%dT%H:%M:%S%6Q"

-- | Find the Setup.hs or Setup.lhs in the given directory. If none exists,
-- throw an exception.
getSetupHs :: Path Abs Dir -- ^ project directory
           -> IO (Path Abs File)
getSetupHs dir = do
  exists1 <- doesFileExist fp1
  if exists1
    then pure fp1
    else do
      exists2 <- doesFileExist fp2
      if exists2
        then pure fp2
        else throwM $ NoSetupHsFound dir
 where
  fp1 = dir </> relFileSetupHs
  fp2 = dir </> relFileSetupLhs<|MERGE_RESOLUTION|>--- conflicted
+++ resolved
@@ -927,11 +927,7 @@
                       AGOEverything
                       config.ghcOptionsByCat
                   ++ case config.applyGhcOptions of
-<<<<<<< HEAD
-                       AGOEverything -> ee.eeBuildOptsCLI.ghcOptions
-=======
-                       AGOEverything -> ee.buildOptsCLI.boptsCLIGhcOptions
->>>>>>> b4b690e1
+                       AGOEverything -> ee.buildOptsCLI.ghcOptions
                        AGOTargets -> []
                        AGOLocals -> []
                   )
