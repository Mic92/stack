--- conflicted
+++ resolved
@@ -3,15 +3,6 @@
   containers:
     - base: "fpco/stack-base" # see ./etc/docker/stack-base/Dockerfile
       name: "fpco/stack-test"
-<<<<<<< HEAD
-extra-deps:
-- store-0.4.1
-- store-core-0.4
-- text-metrics-0.3.0
-- unliftio-core-0.1.0.0
-- unliftio-0.1.0.0
-=======
->>>>>>> daddbe33
 nix:
   # --nix on the command-line to enable.
   enable: false
