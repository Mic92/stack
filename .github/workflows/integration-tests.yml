name: Integration tests

on:
  pull_request:
  push:
    branches:
    - master
    - stable
    - rc/**
    tags:
    - '**'
  workflow_dispatch:

# As of 11 August 2022, ubuntu-latest, windows-latest and macos-latest come with
# Stack 2.7.5. windows-latest comes with NSIS 3.08, for which the default value
# of the 'Unicode' installer attribute is 'true'.

jobs:
  integration-tests:
    name: Integration tests
    runs-on: ${{ matrix.os }}
    strategy:
      fail-fast: false
      matrix:
        include:
        - os: ubuntu-latest
          release-args: "--alpine"
          cache-bust: ""
        - os: windows-latest
          release-args: ""
          cache-bust: "13"
        - os: macos-latest
          release-args: ""
          cache-bust: "23"
    steps:
    - name: Clone project
      uses: actions/checkout@v3
    - name: Cache dependencies on Unix-like OS
      if: startsWith(runner.os, 'Linux') || startsWith(runner.os, 'macOS')
      uses: actions/cache@v3
      with:
        path: ~/.stack
        key: ${{ runner.os }}-${{ hashFiles('stack.yaml') }}-${{ matrix.cache-bust }}
    - name: Cache dependencies on Windows
      if: startsWith(runner.os, 'Windows')
      uses: actions/cache@v3
      with:
        path: |
          ~\AppData\Roaming\stack
          ~\AppData\Local\Programs\stack
        key: ${{ runner.os }}-${{ hashFiles('stack.yaml') }}-${{ matrix.cache-bust }}
    - name: Install deps and run checks
      shell: bash
      run: |
        set -ex

        if [[ "${{ matrix.os }}" == "ubuntu-latest" ]]
        then
          # Retry installing nix due to nondeterministic error
          #   Fatal error: glibc detected an invalid stdio handle
          # See:
          #   https://github.com/nh2/static-haskell-nix/pull/27#issuecomment-502652181
          #   https://github.com/NixOS/nix/issues/2733
          (for i in {1..5}; do bash <(curl -sSL https://nixos.org/nix/install) --no-daemon && exit 0; done; exit 1)
          . ~/.nix-profile/etc/profile.d/nix.sh
          nix-channel --add https://nixos.org/channels/nixos-22.05 nixpkgs
          nix-channel --update # Get GHC 8.2.2
        fi

        if [[ "${{ matrix.release-args }}" == "--alpine" ]]
        then
            mkdir -p ~/.stack
            touch ~/.stack/config.yaml
            cat > ~/.stack/config.yaml <<EOF
            extra-include-dirs:
            - /usr/include
            extra-lib-dirs:
            - /lib
            - /usr/lib
        EOF
        fi

        # Do this in the same step as installing deps to get relevant env var modifications
        stack etc/scripts/release.hs check ${{ matrix.release-args }}

        set +ex

    - name: Build bindist
      shell: bash
      run: stack etc/scripts/release.hs build ${{ matrix.release-args }}

    - name: Upload bindist
      uses: actions/upload-artifact@v3
      with:
        name: ${{ runner.os }}
        path: _release/stack-*

  configuration:
    name: Check for self-hosted runners
    runs-on: ubuntu-latest
    env:
      CAN_SIGN: ${{ secrets.RELEASE_SIGNING_KEY != '' }}
    outputs:
<<<<<<< HEAD
      arm64: ${{ steps.runners.outputs.arm64 }}
      can-sign: ${{ env.CAN_SIGN }}
=======
      arm64-runner: ${{ steps.runners.outputs.arm64 }}
      can-sign: ${{ env.CAN_SIGN }}
      test-arm64: ${{ steps.runners.outputs.test-arm64 }}
>>>>>>> ec933761
    steps:
    - name: Check for hosted runners
      id: runners
      shell: bash
      env:
        SELF_HOSTED_RUNNERS: ${{ secrets.SELF_HOSTED_RUNNERS || (github.repository_owner == 'commercialhaskell' && 'arm64') }}
      run: |
        echo "::set-output name=runners::$SELF_HOSTED_RUNNERS"
        if echo "$SELF_HOSTED_RUNNERS" | grep -q 'arm64'; then
          echo "::set-output name=arm64::['self-hosted', 'linux', 'ARM64']"
<<<<<<< HEAD
        else
          echo '::set-output name=arm64::"ubuntu-latest"'
=======
          echo ::set-output name=test-arm64::true
        else
          echo "::set-output name=arm64::'ubuntu-latest'"
          echo ::set-output name=test-arm64::false
>>>>>>> ec933761
        fi

  linux-arm64:
    name: Linux ARM64
<<<<<<< HEAD
    runs-on: ${{ fromJSON(needs.configuration.outputs.arm64) }}
    needs: configuration
    steps:
    - name: Skipping ARM64
      if: needs.configuration.outputs.arm64 == 'ubuntu-latest'
=======
    runs-on: ${{ fromJSON(needs.configuration.outputs.arm64-runner) }}
    needs: configuration
    steps:
    - name: Skipping ARM64
      if: needs.configuration.outputs.test-arm64 == 'false'
>>>>>>> ec933761
      shell: bash
      run: |
        echo '::notice title=ARM64 skipped::To build ARM64, a self-hosted runner needs to be configured and the SELF_HOSTED_RUNNERS secret must contain arm64'

    - name: Clone project
<<<<<<< HEAD
      if: needs.configuration.outputs.arm64 != 'ubuntu-latest'
      uses: actions/checkout@v3

    - name: Build bindist
      if: needs.configuration.outputs.arm64 != 'ubuntu-latest'
=======
      if: needs.configuration.outputs.test-arm64 == 'true'
      uses: actions/checkout@v3

    - name: Build bindist
      if: needs.configuration.outputs.test-arm64 == 'true'
>>>>>>> ec933761
      shell: bash
      run: |
        set -ex
        docker build . -f etc/dockerfiles/arm64.Dockerfile -t stack --build-arg USERID=$(id -u) --build-arg GROUPID=$(id -g)
        rm -rf _release
        mkdir -p _release
        docker run --rm -v $(pwd):/src -w /src stack bash -c "/home/stack/release build"

    - name: Upload bindist
<<<<<<< HEAD
      if: needs.configuration.outputs.arm64 != 'ubuntu-latest'
=======
      if: needs.configuration.outputs.test-arm64 == 'true'
>>>>>>> ec933761
      uses: actions/upload-artifact@v3
      with:
        name: Linux-ARM64
        path: _release/stack-*

  github-release:
    name: Create GitHub release
    permissions:
      contents: write
    needs:
    - integration-tests
    - linux-arm64
    runs-on: ubuntu-latest
    if: startsWith(github.ref, 'refs/tags/')
    steps:
    - name: Download Linux artifact
      uses: actions/download-artifact@v3
      with:
        name: Linux
        path: _release
    - name: Download macOS artifact
      uses: actions/download-artifact@v3
      with:
        name: macOS
        path: _release
    - name: Download Windows artifact
      uses: actions/download-artifact@v3
      with:
        name: Windows
        path: _release
    - name: Download Linux-ARM64 artifact
      if: contains(needs.configuration.outputs.runners, 'arm64')
      uses: actions/download-artifact@v3
      with:
        name: Linux-ARM64
        path: _release
    - name: Hash and sign assets
      if: needs.configuration.outputs.can-sign
      shell: bash
      env:
        RELEASE_SIGNING_KEY: ${{ secrets.RELEASE_SIGNING_KEY }}
      run: |
        set -e
        echo "$RELEASE_SIGNING_KEY"|gpg --import
        cd _release
        for asset in *; do
          shasum -a 256 "$asset" >"$asset.sha256"
          gpg --digest-algo=sha512 --detach-sig --armor -u 0x575159689BEFB442 "$asset"
        done
    - name: Set GitHub ref variables
      id: github_ref_vars
      run: |
        echo ::set-output name=SOURCE_TAG::${GITHUB_REF#refs/tags/}
    - name: Create GitHub release (final)
      if: "!startsWith(github.ref, 'refs/tags/rc/')"
      uses: ncipollo/release-action@v1.10.0
      env:
        GITHUB_TOKEN: ${{ secrets.GITHUB_TOKEN }}
      with:
        tag: ${{ github.ref }}
        body: |
          See https://haskellstack.org/ for installation and upgrade instructions.

          **Changes since v[INSERT PREVIOUS VERSION]:**

          [INSERT CHANGELOG]

          **Thanks to all our contributors for this release:**

          [INSERT CONTRIBUTORS]
        draft: true
        prerelease: false
    - name: Create GitHub release (release candidate)
      if: "startsWith(github.ref, 'refs/tags/rc/')"
      uses: ncipollo/release-action@v1.10.0
      env:
        GITHUB_TOKEN: ${{ secrets.GITHUB_TOKEN }}
      with:
        tag: ${{ github.ref }}
        body: |
          **Changes since v[INSERT PREVIOUS VERSION]:**

          [INSERT CHANGELOG]
        draft: true
        prerelease: true
    - name: Upload assets to GitHub release (final)
      if: "!startsWith(github.ref, 'refs/tags/rc/')"
      uses: xresloader/upload-to-github-release@v1
      env:
        GITHUB_TOKEN: ${{ secrets.GITHUB_TOKEN }}
      with:
        file: "_release/*"
        tag_name: ${{ steps.github_ref_vars.outputs.SOURCE_TAG }}
        draft: true
        prerelease: false
        overwrite: true
    - name: Upload assets to GitHub release (release candidate)
      if: "startsWith(github.ref, 'refs/tags/rc/')"
      uses: xresloader/upload-to-github-release@v1
      env:
        GITHUB_TOKEN: ${{ secrets.GITHUB_TOKEN }}
      with:
        file: "_release/*"
        tag_name: ${{ steps.github_ref_vars.outputs.SOURCE_TAG }}
        draft: true
        prerelease: true
        overwrite: true<|MERGE_RESOLUTION|>--- conflicted
+++ resolved
@@ -101,14 +101,9 @@
     env:
       CAN_SIGN: ${{ secrets.RELEASE_SIGNING_KEY != '' }}
     outputs:
-<<<<<<< HEAD
-      arm64: ${{ steps.runners.outputs.arm64 }}
-      can-sign: ${{ env.CAN_SIGN }}
-=======
       arm64-runner: ${{ steps.runners.outputs.arm64 }}
       can-sign: ${{ env.CAN_SIGN }}
       test-arm64: ${{ steps.runners.outputs.test-arm64 }}
->>>>>>> ec933761
     steps:
     - name: Check for hosted runners
       id: runners
@@ -119,50 +114,29 @@
         echo "::set-output name=runners::$SELF_HOSTED_RUNNERS"
         if echo "$SELF_HOSTED_RUNNERS" | grep -q 'arm64'; then
           echo "::set-output name=arm64::['self-hosted', 'linux', 'ARM64']"
-<<<<<<< HEAD
-        else
-          echo '::set-output name=arm64::"ubuntu-latest"'
-=======
           echo ::set-output name=test-arm64::true
         else
           echo "::set-output name=arm64::'ubuntu-latest'"
           echo ::set-output name=test-arm64::false
->>>>>>> ec933761
         fi
 
   linux-arm64:
     name: Linux ARM64
-<<<<<<< HEAD
-    runs-on: ${{ fromJSON(needs.configuration.outputs.arm64) }}
-    needs: configuration
-    steps:
-    - name: Skipping ARM64
-      if: needs.configuration.outputs.arm64 == 'ubuntu-latest'
-=======
     runs-on: ${{ fromJSON(needs.configuration.outputs.arm64-runner) }}
     needs: configuration
     steps:
     - name: Skipping ARM64
       if: needs.configuration.outputs.test-arm64 == 'false'
->>>>>>> ec933761
       shell: bash
       run: |
         echo '::notice title=ARM64 skipped::To build ARM64, a self-hosted runner needs to be configured and the SELF_HOSTED_RUNNERS secret must contain arm64'
 
     - name: Clone project
-<<<<<<< HEAD
-      if: needs.configuration.outputs.arm64 != 'ubuntu-latest'
-      uses: actions/checkout@v3
-
-    - name: Build bindist
-      if: needs.configuration.outputs.arm64 != 'ubuntu-latest'
-=======
       if: needs.configuration.outputs.test-arm64 == 'true'
       uses: actions/checkout@v3
 
     - name: Build bindist
       if: needs.configuration.outputs.test-arm64 == 'true'
->>>>>>> ec933761
       shell: bash
       run: |
         set -ex
@@ -172,11 +146,7 @@
         docker run --rm -v $(pwd):/src -w /src stack bash -c "/home/stack/release build"
 
     - name: Upload bindist
-<<<<<<< HEAD
-      if: needs.configuration.outputs.arm64 != 'ubuntu-latest'
-=======
       if: needs.configuration.outputs.test-arm64 == 'true'
->>>>>>> ec933761
       uses: actions/upload-artifact@v3
       with:
         name: Linux-ARM64
