name: Integration tests

on:
  pull_request:
  push:
    branches:
    - master
    - stable
    - rc/**
    tags:
    - '**'
  workflow_dispatch:

# As of 11 August 2022, ubuntu-latest, windows-latest and macos-latest come with
# Stack 2.7.5. windows-latest comes with NSIS 3.08, for which the default value
# of the 'Unicode' installer attribute is 'true'.

jobs:
  integration-tests:
    name: Integration tests
    runs-on: ${{ matrix.os }}
    strategy:
      fail-fast: false
      matrix:
        include:
        - os: ubuntu-latest
          release-args: "--alpine"
          cache-bust: ""
        - os: windows-latest
          release-args: ""
          cache-bust: "13"
        - os: macos-latest
          release-args: ""
          cache-bust: "23"
    steps:
    - name: Clone project
      uses: actions/checkout@v3
    - name: Cache dependencies on Unix-like OS
      if: startsWith(runner.os, 'Linux') || startsWith(runner.os, 'macOS')
      uses: actions/cache@v3
      with:
        path: ~/.stack
        key: ${{ runner.os }}-${{ hashFiles('stack.yaml') }}-${{ matrix.cache-bust }}
    - name: Cache dependencies on Windows
      if: startsWith(runner.os, 'Windows')
      uses: actions/cache@v3
      with:
        path: |
          ~\AppData\Roaming\stack
          ~\AppData\Local\Programs\stack
        key: ${{ runner.os }}-${{ hashFiles('stack.yaml') }}-${{ matrix.cache-bust }}
    - name: Install deps and run checks
      shell: bash
      run: |
        set -ex

        if [[ "${{ matrix.os }}" == "ubuntu-latest" ]]
        then
          # Retry installing nix due to nondeterministic error
          #   Fatal error: glibc detected an invalid stdio handle
          # See:
          #   https://github.com/nh2/static-haskell-nix/pull/27#issuecomment-502652181
          #   https://github.com/NixOS/nix/issues/2733
          (for i in {1..5}; do bash <(curl -sSL https://nixos.org/nix/install) --no-daemon && exit 0; done; exit 1)
          . ~/.nix-profile/etc/profile.d/nix.sh
          nix-channel --add https://nixos.org/channels/nixos-22.05 nixpkgs
          nix-channel --update # Get GHC 8.2.2
        fi

        if [[ "${{ matrix.release-args }}" == "--alpine" ]]
        then
            mkdir -p ~/.stack
            touch ~/.stack/config.yaml
            cat > ~/.stack/config.yaml <<EOF
            extra-include-dirs:
            - /usr/include
            extra-lib-dirs:
            - /lib
            - /usr/lib
        EOF
        fi

        # Do this in the same step as installing deps to get relevant env var modifications
        stack etc/scripts/release.hs check ${{ matrix.release-args }}

        set +ex

    - name: Build bindist
      shell: bash
      run: stack etc/scripts/release.hs build ${{ matrix.release-args }}

    - name: Upload bindist
      uses: actions/upload-artifact@v3
      with:
        name: ${{ runner.os }}
        path: _release/stack-*

  configuration:
    name: Check for self-hosted runners
    runs-on: ubuntu-latest
    env:
      CAN_SIGN: ${{ secrets.RELEASE_SIGNING_KEY != '' }}
    outputs:
      arm64-runner: ${{ steps.runners.outputs.arm64 }}
      can-sign: ${{ env.CAN_SIGN }}
      test-arm64: ${{ steps.runners.outputs.test-arm64 }}
    steps:
    - name: Check for hosted runners
      id: runners
      shell: bash
      env:
        SELF_HOSTED_RUNNERS: ${{ secrets.SELF_HOSTED_RUNNERS || (github.repository_owner == 'commercialhaskell' && 'arm64') }}
      run: |
        echo "::set-output name=runners::$SELF_HOSTED_RUNNERS"
        if echo "$SELF_HOSTED_RUNNERS" | grep -q 'arm64'; then
          echo "::set-output name=arm64::['self-hosted', 'linux', 'ARM64']"
          echo ::set-output name=test-arm64::true
        else
          echo "::set-output name=arm64::'ubuntu-latest'"
          echo ::set-output name=test-arm64::false
        fi

  linux-arm64:
    name: Linux ARM64
    runs-on: ${{ fromJSON(needs.configuration.outputs.arm64-runner) }}
    needs: configuration
    steps:
    - name: Skipping ARM64
      if: needs.configuration.outputs.test-arm64 == 'false'
      shell: bash
      run: |
        echo '::notice title=ARM64 skipped::To build ARM64, a self-hosted runner needs to be configured and the SELF_HOSTED_RUNNERS secret must contain arm64'

    - name: Clone project
      if: needs.configuration.outputs.test-arm64 == 'true'
      uses: actions/checkout@v3

    - name: Build bindist
      if: needs.configuration.outputs.test-arm64 == 'true'
      shell: bash
      run: |
        set -ex
        docker build . -f etc/dockerfiles/arm64.Dockerfile -t stack --build-arg USERID=$(id -u) --build-arg GROUPID=$(id -g)
        rm -rf _release
        mkdir -p _release
        docker run --rm -v $(pwd):/src -w /src stack bash -c "/home/stack/release build"

    - name: Upload bindist
      if: needs.configuration.outputs.test-arm64 == 'true'
      uses: actions/upload-artifact@v3
      with:
        name: Linux-ARM64
        path: _release/stack-*

  github-release:
    name: Create GitHub release
    permissions:
      contents: write
    needs:
    - configuration
    - integration-tests
    - linux-arm64
    runs-on: ubuntu-latest
    if: startsWith(github.ref, 'refs/tags/')
    steps:
    - name: Download Linux artifact
      uses: actions/download-artifact@v3
      with:
        name: Linux
        path: _release
    - name: Download macOS artifact
      uses: actions/download-artifact@v3
      with:
        name: macOS
        path: _release
    - name: Download Windows artifact
      uses: actions/download-artifact@v3
      with:
        name: Windows
        path: _release
    - name: Download Linux-ARM64 artifact
<<<<<<< HEAD
      if: contains(needs.configuration.outputs.runners, 'arm64')
=======
      if: needs.configuration.outputs.test-arm64 == 'true'
>>>>>>> 4164b4e3
      uses: actions/download-artifact@v3
      with:
        name: Linux-ARM64
        path: _release
    - name: Hash and sign assets
<<<<<<< HEAD
      if: needs.configuration.outputs.can-sign
=======
      if: needs.configuration.outputs.can-sign == 'true'
>>>>>>> 4164b4e3
      shell: bash
      env:
        RELEASE_SIGNING_KEY: ${{ secrets.RELEASE_SIGNING_KEY }}
      run: |
        set -e
        echo "$RELEASE_SIGNING_KEY"|gpg --import
        cd _release
        for asset in *; do
          shasum -a 256 "$asset" >"$asset.sha256"
          gpg --digest-algo=sha512 --detach-sig --armor -u 0x575159689BEFB442 "$asset"
        done
<<<<<<< HEAD
    - name: Set GitHub ref variables
      id: github_ref_vars
      run: |
        echo ::set-output name=SOURCE_TAG::${GITHUB_REF#refs/tags/}
    - name: Create GitHub release (final)
=======
    - name: Create GitHub release (final)
      id: github_release_final
>>>>>>> 4164b4e3
      if: "!startsWith(github.ref, 'refs/tags/rc/')"
      uses: ncipollo/release-action@v1.10.0
      env:
        GITHUB_TOKEN: ${{ secrets.GITHUB_TOKEN }}
      with:
<<<<<<< HEAD
        tag: ${{ github.ref }}
=======
>>>>>>> 4164b4e3
        body: |
          See https://haskellstack.org/ for installation and upgrade instructions.

          **Changes since v[INSERT PREVIOUS VERSION]:**

          [INSERT CHANGELOG]

          **Thanks to all our contributors for this release:**

          [INSERT CONTRIBUTORS]
        draft: true
        prerelease: false
    - name: Create GitHub release (release candidate)
<<<<<<< HEAD
=======
      id: github_release_rc
>>>>>>> 4164b4e3
      if: "startsWith(github.ref, 'refs/tags/rc/')"
      uses: ncipollo/release-action@v1.10.0
      env:
        GITHUB_TOKEN: ${{ secrets.GITHUB_TOKEN }}
      with:
<<<<<<< HEAD
        tag: ${{ github.ref }}
=======
>>>>>>> 4164b4e3
        body: |
          **Changes since v[INSERT PREVIOUS VERSION]:**

          [INSERT CHANGELOG]
        draft: true
        prerelease: true
    - name: Upload assets to GitHub release (final)
      if: "!startsWith(github.ref, 'refs/tags/rc/')"
      uses: xresloader/upload-to-github-release@v1
      env:
        GITHUB_TOKEN: ${{ secrets.GITHUB_TOKEN }}
      with:
        file: "_release/*"
        draft: true
        prerelease: false
        overwrite: true
<<<<<<< HEAD
=======
        release_id: ${{ steps.github_release_final.outputs.id }}
>>>>>>> 4164b4e3
    - name: Upload assets to GitHub release (release candidate)
      if: "startsWith(github.ref, 'refs/tags/rc/')"
      uses: xresloader/upload-to-github-release@v1
      env:
        GITHUB_TOKEN: ${{ secrets.GITHUB_TOKEN }}
      with:
        file: "_release/*"
        draft: true
        prerelease: true
        overwrite: true
        release_id: ${{ steps.github_release_rc.outputs.id }}<|MERGE_RESOLUTION|>--- conflicted
+++ resolved
@@ -179,21 +179,13 @@
         name: Windows
         path: _release
     - name: Download Linux-ARM64 artifact
-<<<<<<< HEAD
-      if: contains(needs.configuration.outputs.runners, 'arm64')
-=======
-      if: needs.configuration.outputs.test-arm64 == 'true'
->>>>>>> 4164b4e3
+      if: needs.configuration.outputs.test-arm64 == 'true'
       uses: actions/download-artifact@v3
       with:
         name: Linux-ARM64
         path: _release
     - name: Hash and sign assets
-<<<<<<< HEAD
-      if: needs.configuration.outputs.can-sign
-=======
       if: needs.configuration.outputs.can-sign == 'true'
->>>>>>> 4164b4e3
       shell: bash
       env:
         RELEASE_SIGNING_KEY: ${{ secrets.RELEASE_SIGNING_KEY }}
@@ -205,25 +197,13 @@
           shasum -a 256 "$asset" >"$asset.sha256"
           gpg --digest-algo=sha512 --detach-sig --armor -u 0x575159689BEFB442 "$asset"
         done
-<<<<<<< HEAD
-    - name: Set GitHub ref variables
-      id: github_ref_vars
-      run: |
-        echo ::set-output name=SOURCE_TAG::${GITHUB_REF#refs/tags/}
-    - name: Create GitHub release (final)
-=======
     - name: Create GitHub release (final)
       id: github_release_final
->>>>>>> 4164b4e3
       if: "!startsWith(github.ref, 'refs/tags/rc/')"
       uses: ncipollo/release-action@v1.10.0
       env:
         GITHUB_TOKEN: ${{ secrets.GITHUB_TOKEN }}
       with:
-<<<<<<< HEAD
-        tag: ${{ github.ref }}
-=======
->>>>>>> 4164b4e3
         body: |
           See https://haskellstack.org/ for installation and upgrade instructions.
 
@@ -237,19 +217,12 @@
         draft: true
         prerelease: false
     - name: Create GitHub release (release candidate)
-<<<<<<< HEAD
-=======
       id: github_release_rc
->>>>>>> 4164b4e3
       if: "startsWith(github.ref, 'refs/tags/rc/')"
       uses: ncipollo/release-action@v1.10.0
       env:
         GITHUB_TOKEN: ${{ secrets.GITHUB_TOKEN }}
       with:
-<<<<<<< HEAD
-        tag: ${{ github.ref }}
-=======
->>>>>>> 4164b4e3
         body: |
           **Changes since v[INSERT PREVIOUS VERSION]:**
 
@@ -266,10 +239,7 @@
         draft: true
         prerelease: false
         overwrite: true
-<<<<<<< HEAD
-=======
         release_id: ${{ steps.github_release_final.outputs.id }}
->>>>>>> 4164b4e3
     - name: Upload assets to GitHub release (release candidate)
       if: "startsWith(github.ref, 'refs/tags/rc/')"
       uses: xresloader/upload-to-github-release@v1
