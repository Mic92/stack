--- conflicted
+++ resolved
@@ -51,16 +51,6 @@
     - Network.HTTP.StackClient
 
 # Not considered useful hints
-<<<<<<< HEAD
-- ignore:
-    name: "Use camelCase"
-    within:
-    - System.Terminal
-- ignore:
-    name: "Avoid lambda using `infix`"
-    within:
-    - System.Process.Pager.pageWriter
-=======
 - ignore:
     name: "Use camelCase"
     within:
@@ -72,5 +62,4 @@
 - ignore:
     name: "Unused LANGUAGE pragma"
     within:
-    - StackSetupShim
->>>>>>> d963c644
+    - StackSetupShim